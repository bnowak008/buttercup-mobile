import { Alert } from "react-native";
import i18n from "../shared/i18n";
import { getGroup, getSelectedArchive } from "../selectors/archiveContents.js";
import { dispatch, getState } from "../store.js";
import { setBusyState } from "../actions/app.js";
import { saveCurrentArchive } from "./archive.js";
import { handleError } from "../global/exceptions.js";
import { updateCurrentArchive } from "./archiveContents.js";
import { navigateBack } from "./nav.js";

const TRASH_KEY = "bc_group_role";
const TRASH_ROLE = "trash";

export function createGroup(parentID, title) {
    const currentArchive = getSelectedArchive(getState());
    const parent =
        !parentID || parentID === "0" ? currentArchive : currentArchive.findGroupByID(parentID);
    parent.createGroup(title);
}

export function deleteGroup(groupID) {
    const state = getState();
    const archive = getSelectedArchive(state);
    const group = archive.findGroupByID(groupID);
    group.delete();
}

export function promptDeleteGroup(groupID) {
    const state = getState();
<<<<<<< HEAD
    const { title } = getGroup(state, groupID);
    Alert.alert("Delete Group", `Are you sure that you want to delete the group '${title}'?`, [
        { text: "Cancel", style: "cancel" },
=======
    const topGroupID = getTopGroupID(state);
    const { title } = getGroup(state, topGroupID);
    Alert.alert(i18n.t("group.delete"), i18n.t("group.confirm-delete", { title }), [
        { text: i18n.t("cancel"), style: "cancel" },
>>>>>>> 27d95334
        {
            text: i18n.t("delete"),
            style: "default",
            onPress: () => {
                dispatch(setBusyState(i18n.t("busy-state.saving")));
                Promise.resolve()
                    .then(() => deleteGroup(groupID))
                    .then(() => saveCurrentArchive())
                    .then(() => {
                        dispatch(setBusyState(null));
                        navigateBack();
                        updateCurrentArchive();
                    })
                    .catch(err => {
                        dispatch(setBusyState(null));
                        handleError("Failed deleting group", err);
                    });
            }
        }
    ]);
}

export function rawGroupIsTrash(group) {
    return group && group.attributes && group.attributes[TRASH_KEY] === TRASH_ROLE;
}

export function renameGroup(groupID, newTitle) {
    const currentArchive = getSelectedArchive(getState());
    const group = currentArchive.findGroupByID(groupID);
    group.setTitle(newTitle);
}<|MERGE_RESOLUTION|>--- conflicted
+++ resolved
@@ -27,16 +27,9 @@
 
 export function promptDeleteGroup(groupID) {
     const state = getState();
-<<<<<<< HEAD
     const { title } = getGroup(state, groupID);
-    Alert.alert("Delete Group", `Are you sure that you want to delete the group '${title}'?`, [
-        { text: "Cancel", style: "cancel" },
-=======
-    const topGroupID = getTopGroupID(state);
-    const { title } = getGroup(state, topGroupID);
     Alert.alert(i18n.t("group.delete"), i18n.t("group.confirm-delete", { title }), [
         { text: i18n.t("cancel"), style: "cancel" },
->>>>>>> 27d95334
         {
             text: i18n.t("delete"),
             style: "default",
