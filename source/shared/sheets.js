--- conflicted
+++ resolved
@@ -23,19 +23,7 @@
     removeSourceFromAutoFill
 } from "./autofill";
 import { getSelectedArchive } from "../selectors/archiveContents";
-<<<<<<< HEAD
 import { navigate, ADD_VAULT_SCREEN, ENTRY_NEW_SCREEN } from "./nav.js";
-
-const SHEET_ADD_ARCHIVE = "Add";
-const SHEET_ADD_ENTRY = "New Entry";
-const SHEET_ADD_GROUP = "New Group";
-const SHEET_CANCEL = "Cancel";
-const SHEET_DELETE_GROUP = "Delete Group";
-const SHEET_LOCK_ALL = "Lock All";
-const SHEET_RENAME_GROUP = "Rename Group";
-const SHEET_TOGGLE_TOUCH_ID = "Toggle Biometric Unlock";
-const SHEET_TOGGLE_AUTOFILL = "Toggle Autofill";
-=======
 import i18n from "../shared/i18n";
 
 const SHEET_ADD_ARCHIVE = i18n.t("vault.add");
@@ -47,8 +35,6 @@
 const SHEET_RENAME_GROUP = i18n.t("group.rename");
 const SHEET_TOGGLE_TOUCH_ID = i18n.t("biometric-unlock.toggle");
 const SHEET_TOGGLE_AUTOFILL = i18n.t("autofill.toggle");
-const SHEET_SEARCH_CURRENT_ARCHIVE = i18n.t("vault.search");
->>>>>>> 27d95334
 
 const ARCHIVE_CONTENTS_ADD_ITEM_SHEET_BUTTONS = [
     SHEET_ADD_ENTRY,
