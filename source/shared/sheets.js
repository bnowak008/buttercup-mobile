import { Alert, Platform } from "react-native";
import ActionSheet from "@yfuks/react-native-action-sheet";
import { lockAllArchives } from "./archives.js";
import { promptDeleteGroup } from "./group.js";
import { getState, dispatch } from "../store.js";
import { handleError } from "../global/exceptions.js";
import {
    navigateToAddArchive,
    navigateToNewEntry,
    navigateToSearchArchives
} from "../actions/navigation.js";
import { showCreateGroupPrompt, showGroupRenamePrompt } from "../actions/archiveContents.js";
import { getSelectedSourceID, isCurrentlyReadOnly } from "../selectors/archiveContents.js";
import {
    disableTouchUnlock,
    enableTouchUnlock,
    touchIDAvailable,
    touchIDEnabledForSource
} from "./touchUnlock.js";
import {
    autoFillAvailable,
    getAutoFillSystemStatus,
    openAutoFillSystemSettings,
    autoFillEnabledForSource,
    addSourceToAutoFill,
    removeSourceFromAutoFill
} from "./autofill";
import { getSelectedArchive } from "../selectors/archiveContents";
import i18n from "../shared/i18n";

<<<<<<< HEAD
const SHEET_ADD_ARCHIVE = i18n.t("archive.add");
const SHEET_ADD_ENTRY = i18n.t("entry.new");
const SHEET_ADD_GROUP = i18n.t("group.new");
const SHEET_CANCEL = i18n.t("cancel");
const SHEET_DELETE_GROUP = i18n.t("group.delete");
const SHEET_LOCK_ALL = i18n.t("archives.lock-all");
const SHEET_RENAME_GROUP = i18n.t("group.rename");
const SHEET_TOGGLE_TOUCH_ID = i18n.t("touch-unlock.toggle");
const SHEET_TOGGLE_AUTOFILL = i18n.t("autofill.toggle");
const SHEET_SEARCH_CURRENT_ARCHIVE = i18n.t("archive.search");
=======
const SHEET_ADD_ARCHIVE = "Add";
const SHEET_ADD_ENTRY = "New Entry";
const SHEET_ADD_GROUP = "New Group";
const SHEET_CANCEL = "Cancel";
const SHEET_DELETE_GROUP = "Delete Group";
const SHEET_LOCK_ALL = "Lock All";
const SHEET_RENAME_GROUP = "Rename Group";
const SHEET_TOGGLE_TOUCH_ID = "Toggle Biometric Unlock";
const SHEET_TOGGLE_AUTOFILL = "Toggle Autofill";
const SHEET_SEARCH_CURRENT_ARCHIVE = "Search Vault";
>>>>>>> 8a373e33

const ARCHIVE_CONTENTS_ADD_ITEM_SHEET_BUTTONS = [
    SHEET_ADD_ENTRY,
    SHEET_ADD_GROUP,
    SHEET_DELETE_GROUP,
    SHEET_RENAME_GROUP,
    SHEET_TOGGLE_TOUCH_ID,
    SHEET_TOGGLE_AUTOFILL,
    SHEET_CANCEL,
    SHEET_SEARCH_CURRENT_ARCHIVE
];
const ARCHIVES_PAGE_RIGHT_SHEET_BUTTONS = [SHEET_ADD_ARCHIVE, SHEET_LOCK_ALL, SHEET_CANCEL];

function removeTextFromArray(arr, text) {
    const ind = arr.indexOf(text);
    if (ind >= 0) {
        arr.splice(ind, 1);
    }
}

export function showArchiveContentsAddItemSheet(isRoot, showEntryAdd, showEditGroup) {
    const buttons = [...ARCHIVE_CONTENTS_ADD_ITEM_SHEET_BUTTONS];
<<<<<<< HEAD
    const title = isRoot ? i18n.t("manage-archive") : i18n.t("edit-group");
=======
    const title = isRoot ? "Manage Vault" : "Edit Group";
>>>>>>> 8a373e33
    const state = getState();
    const readOnly = isCurrentlyReadOnly(state);
    return Promise.all([touchIDAvailable()]).then(([touchIDAvailable]) => {
        if (!showEntryAdd) {
            removeTextFromArray(buttons, SHEET_ADD_ENTRY);
        }
        if (!showEditGroup) {
            removeTextFromArray(buttons, SHEET_RENAME_GROUP);
            removeTextFromArray(buttons, SHEET_DELETE_GROUP);
        }
        if (!isRoot || !touchIDAvailable) {
            removeTextFromArray(buttons, SHEET_TOGGLE_TOUCH_ID);
        }
        if (!isRoot || !autoFillAvailable) {
            removeTextFromArray(buttons, SHEET_TOGGLE_AUTOFILL);
        }
        if (readOnly) {
            removeTextFromArray(buttons, SHEET_ADD_GROUP);
            removeTextFromArray(buttons, SHEET_ADD_ENTRY);
            removeTextFromArray(buttons, SHEET_RENAME_GROUP);
            removeTextFromArray(buttons, SHEET_DELETE_GROUP);
        }
        ActionSheet.showActionSheetWithOptions(
            {
                options: buttons,
                cancelButtonIndex: buttons.indexOf(SHEET_CANCEL),
                title
            },
            selectedIndex => {
                switch (buttons[selectedIndex]) {
                    case SHEET_ADD_ENTRY: {
                        dispatch(navigateToNewEntry());
                        break;
                    }
                    case SHEET_ADD_GROUP: {
                        dispatch(showCreateGroupPrompt(true));
                        break;
                    }
                    case SHEET_DELETE_GROUP: {
                        promptDeleteGroup();
                        break;
                    }
                    case SHEET_RENAME_GROUP: {
                        dispatch(showGroupRenamePrompt(true));
                        break;
                    }
                    case SHEET_TOGGLE_TOUCH_ID: {
                        showTouchIDToggleSheet();
                        break;
                    }
                    case SHEET_TOGGLE_AUTOFILL: {
                        showAutoFillToggleSheet();
                        break;
                    }
                    case SHEET_SEARCH_CURRENT_ARCHIVE: {
                        dispatch(navigateToSearchArchives());
                        break;
                    }
                }
            }
        );
    });
}

export function showArchivesPageRightSheet() {
    ActionSheet.showActionSheetWithOptions(
        {
            options: ARCHIVES_PAGE_RIGHT_SHEET_BUTTONS,
            cancelButtonIndex: ARCHIVES_PAGE_RIGHT_SHEET_BUTTONS.indexOf(SHEET_CANCEL),
<<<<<<< HEAD
            title: i18n.t("archives.self")
=======
            title: "Vaults"
>>>>>>> 8a373e33
        },
        selectedIndex => {
            switch (ARCHIVES_PAGE_RIGHT_SHEET_BUTTONS[selectedIndex]) {
                case SHEET_ADD_ARCHIVE: {
                    dispatch(navigateToAddArchive());
                    break;
                }
                case SHEET_LOCK_ALL: {
                    lockAllArchives();
                    break;
                }
            }
        }
    );
}

export function showTouchIDToggleSheet() {
    const state = getState();
    const currentSourceID = getSelectedSourceID(state);
<<<<<<< HEAD
    const itemEnableTouchID = i18n.t("touch-unlock.enable");
    const itemDisableTouchID = i18n.t("touch-unlock.disable");
    const itemCancel = i18n.t("cancel");
=======
    const itemEnableTouchID = "Enable Biometric Unlock";
    const itemDisableTouchID = "Disable Biometric Unlock";
    const itemCancel = "Cancel";
>>>>>>> 8a373e33
    return touchIDEnabledForSource(currentSourceID).then(enabled => {
        const options = [enabled ? itemDisableTouchID : itemEnableTouchID, itemCancel];
        ActionSheet.showActionSheetWithOptions(
            {
                options,
                cancelButtonIndex: options.indexOf(itemCancel),
<<<<<<< HEAD
                title: i18n.t("touch-unlock.self")
=======
                title: "Biometric Unlock"
>>>>>>> 8a373e33
            },
            selectedIndex => {
                switch (options[selectedIndex]) {
                    case itemEnableTouchID: {
                        enableTouchUnlock(currentSourceID).then(outcome => {
                            switch (outcome.action) {
                                case "none":
                                /* falls-through */
                                case "cancel":
                                    // do nothing
                                    break;
                                case "fallback":
                                    handleError(
                                        "Failed enabling biometric unlock",
                                        new Error(
                                            "Password not supported for enabling biometric unlock"
                                        )
                                    );
                                    break;
                                default:
                                    handleError(
                                        "Failed enabling biometric unlock",
                                        new Error("Unrecognised biometric unlock response")
                                    );
                                    break;
                            }
                        });
                        break;
                    }
                    case itemDisableTouchID: {
                        disableTouchUnlock(currentSourceID);
                        break;
                    }
                }
            }
        );
    });
}

export function showAutoFillToggleSheet() {
    const state = getState();
    const currentSourceID = getSelectedSourceID(state);
    const itemEnableAutoFill = i18n.t("autofill.enable");
    const itemDisableAutoFill = i18n.t("autofill.disable");
    const itemSystemSettings = i18n.t("android-settings");
    const itemCancel = i18n.t("cancel");
    return Promise.all([getAutoFillSystemStatus(), autoFillEnabledForSource(currentSourceID)]).then(
        results => {
            const autoFillEnabled = results[0];
            const archiveEnabled = results[1];

            const options = [archiveEnabled ? itemDisableAutoFill : itemEnableAutoFill];
            // We are only able to detect if AutoFill is enabled on Android, and furthermore we cannot
            // open the Android autofill settings if autofill is already set to buttercup

            // On iOS we are not allowed to open the settings app at all as Apple has marked access to it as a 'Private' API
            // Instead we will just inform the user they must do it themselves
            if (Platform.OS === "android" && !autoFillEnabled) {
                options.push(itemSystemSettings);
            }
            // Finally add the cancel button
            options.push(itemCancel);
            ActionSheet.showActionSheetWithOptions(
                {
                    options,
                    cancelButtonIndex: options.indexOf(itemCancel),
                    title: i18n.t("autofill.self")
                },
                selectedIndex => {
                    switch (options[selectedIndex]) {
                        case itemEnableAutoFill: {
                            const archive = getSelectedArchive(state);
                            // We need to check if AutoFill is enabled,
                            // if not we need to open the system permissions
                            if (!autoFillEnabled) {
                                openAutoFillSystemSettings().then(() => {
                                    addSourceToAutoFill(currentSourceID, archive);
                                });
                            } else {
                                addSourceToAutoFill(currentSourceID, archive);
                            }
                            if (Platform.OS === "ios") {
                                Alert.alert(
                                    "Enable Autofill in iOS Settings",
                                    "Please ensure you have also enabled Buttercup in iOS Settings > Passwords and Accounts > Autofill Passwords",
                                    [{ text: "OK", onPress: () => {} }],
                                    { cancelable: true }
                                );
                            }
                            break;
                        }
                        case itemDisableAutoFill: {
                            removeSourceFromAutoFill(currentSourceID);
                            break;
                        }
                        case itemSystemSettings: {
                            openAutoFillSystemSettings().then(() => {
                                // Reopen these settings when the user returns
                                showAutoFillToggleSheet();
                            });
                            break;
                        }
                    }
                }
            );
        }
    );
}<|MERGE_RESOLUTION|>--- conflicted
+++ resolved
@@ -28,29 +28,16 @@
 import { getSelectedArchive } from "../selectors/archiveContents";
 import i18n from "../shared/i18n";
 
-<<<<<<< HEAD
-const SHEET_ADD_ARCHIVE = i18n.t("archive.add");
+const SHEET_ADD_ARCHIVE = i18n.t("vault.add");
 const SHEET_ADD_ENTRY = i18n.t("entry.new");
 const SHEET_ADD_GROUP = i18n.t("group.new");
 const SHEET_CANCEL = i18n.t("cancel");
 const SHEET_DELETE_GROUP = i18n.t("group.delete");
-const SHEET_LOCK_ALL = i18n.t("archives.lock-all");
+const SHEET_LOCK_ALL = i18n.t("vaults.lock-all");
 const SHEET_RENAME_GROUP = i18n.t("group.rename");
-const SHEET_TOGGLE_TOUCH_ID = i18n.t("touch-unlock.toggle");
+const SHEET_TOGGLE_TOUCH_ID = i18n.t("biometric-unlock.toggle");
 const SHEET_TOGGLE_AUTOFILL = i18n.t("autofill.toggle");
-const SHEET_SEARCH_CURRENT_ARCHIVE = i18n.t("archive.search");
-=======
-const SHEET_ADD_ARCHIVE = "Add";
-const SHEET_ADD_ENTRY = "New Entry";
-const SHEET_ADD_GROUP = "New Group";
-const SHEET_CANCEL = "Cancel";
-const SHEET_DELETE_GROUP = "Delete Group";
-const SHEET_LOCK_ALL = "Lock All";
-const SHEET_RENAME_GROUP = "Rename Group";
-const SHEET_TOGGLE_TOUCH_ID = "Toggle Biometric Unlock";
-const SHEET_TOGGLE_AUTOFILL = "Toggle Autofill";
-const SHEET_SEARCH_CURRENT_ARCHIVE = "Search Vault";
->>>>>>> 8a373e33
+const SHEET_SEARCH_CURRENT_ARCHIVE = i18n.t("vault.search");
 
 const ARCHIVE_CONTENTS_ADD_ITEM_SHEET_BUTTONS = [
     SHEET_ADD_ENTRY,
@@ -73,11 +60,9 @@
 
 export function showArchiveContentsAddItemSheet(isRoot, showEntryAdd, showEditGroup) {
     const buttons = [...ARCHIVE_CONTENTS_ADD_ITEM_SHEET_BUTTONS];
-<<<<<<< HEAD
-    const title = isRoot ? i18n.t("manage-archive") : i18n.t("edit-group");
-=======
-    const title = isRoot ? "Manage Vault" : "Edit Group";
->>>>>>> 8a373e33
+
+    const title = isRoot ? i18n.t("manage-vault") : i18n.t("edit-group");
+
     const state = getState();
     const readOnly = isCurrentlyReadOnly(state);
     return Promise.all([touchIDAvailable()]).then(([touchIDAvailable]) => {
@@ -147,11 +132,7 @@
         {
             options: ARCHIVES_PAGE_RIGHT_SHEET_BUTTONS,
             cancelButtonIndex: ARCHIVES_PAGE_RIGHT_SHEET_BUTTONS.indexOf(SHEET_CANCEL),
-<<<<<<< HEAD
-            title: i18n.t("archives.self")
-=======
-            title: "Vaults"
->>>>>>> 8a373e33
+            title: i18n.t("vaults.self")
         },
         selectedIndex => {
             switch (ARCHIVES_PAGE_RIGHT_SHEET_BUTTONS[selectedIndex]) {
@@ -171,26 +152,17 @@
 export function showTouchIDToggleSheet() {
     const state = getState();
     const currentSourceID = getSelectedSourceID(state);
-<<<<<<< HEAD
-    const itemEnableTouchID = i18n.t("touch-unlock.enable");
-    const itemDisableTouchID = i18n.t("touch-unlock.disable");
+    const itemEnableTouchID = i18n.t("biometric-unlock.enable");
+    const itemDisableTouchID = i18n.t("biometric-unlock.disable");
     const itemCancel = i18n.t("cancel");
-=======
-    const itemEnableTouchID = "Enable Biometric Unlock";
-    const itemDisableTouchID = "Disable Biometric Unlock";
-    const itemCancel = "Cancel";
->>>>>>> 8a373e33
+
     return touchIDEnabledForSource(currentSourceID).then(enabled => {
         const options = [enabled ? itemDisableTouchID : itemEnableTouchID, itemCancel];
         ActionSheet.showActionSheetWithOptions(
             {
                 options,
                 cancelButtonIndex: options.indexOf(itemCancel),
-<<<<<<< HEAD
-                title: i18n.t("touch-unlock.self")
-=======
-                title: "Biometric Unlock"
->>>>>>> 8a373e33
+                title: i18n.t("biometric-unlock.self")
             },
             selectedIndex => {
                 switch (options[selectedIndex]) {
@@ -204,16 +176,18 @@
                                     break;
                                 case "fallback":
                                     handleError(
-                                        "Failed enabling biometric unlock",
+                                        i18n.t("biometric-unlock.errors.failed-enabling"),
                                         new Error(
-                                            "Password not supported for enabling biometric unlock"
+                                            i18n.t("biometric-unlock.errors.password-not-supported")
                                         )
                                     );
                                     break;
                                 default:
                                     handleError(
-                                        "Failed enabling biometric unlock",
-                                        new Error("Unrecognised biometric unlock response")
+                                        i18n.t("biometric-unlock.errors.failed-enabling"),
+                                        new Error(
+                                            i18n.t("biometric-unlock.errors.unrecognised-response")
+                                        )
                                     );
                                     break;
                             }
@@ -274,8 +248,8 @@
                             }
                             if (Platform.OS === "ios") {
                                 Alert.alert(
-                                    "Enable Autofill in iOS Settings",
-                                    "Please ensure you have also enabled Buttercup in iOS Settings > Passwords and Accounts > Autofill Passwords",
+                                    i18next.t("enable-in-ios-settings"),
+                                    i18next.t("enable-in-ios-settings-description"),
                                     [{ text: "OK", onPress: () => {} }],
                                     { cancelable: true }
                                 );
