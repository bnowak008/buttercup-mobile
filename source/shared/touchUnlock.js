--- conflicted
+++ resolved
@@ -42,31 +42,18 @@
         .then(() => {
             executeNotification(
                 "success",
-<<<<<<< HEAD
-                i18n.t("touch-unlock.self"),
-                i18n.t("touch-unlock.touch-unlock-disabled")
-=======
-                "Biometric Unlock",
-                "Successfully disabled biometric unlock"
->>>>>>> 8a373e33
+                i18n.t("biometric-unlock.self"),
+                i18n.t("biometric-unlock.touch-unlock-disabled")
             );
         })
         .then(() => updateTouchEnabledSources())
         .catch(error => {
-<<<<<<< HEAD
-            handleError(i18n.t("touch-unlock.errors.touch-unlock-disabled"), error);
-=======
-            handleError("Failed disabling biometric unlock", error);
->>>>>>> 8a373e33
+            handleError(i18n.t("biometric-unlock.errors.failed-disabling"), error);
         });
 }
 
 export function enableTouchUnlock(sourceID) {
-<<<<<<< HEAD
-    return TouchID.authenticate(i18n.t("touch-unlock.authenticate-to-enable"))
-=======
-    return TouchID.authenticate("Authenticate to enable biometric unlock")
->>>>>>> 8a373e33
+    return TouchID.authenticate(i18n.t("biometric-unlock.authenticate-to-enable"))
         .then(() => getTouchUnlockCredentials())
         .then(keychainCreds => {
             const archiveManager = getSharedArchiveManager();
@@ -74,11 +61,11 @@
             const sourceID = getSelectedSourceID(state);
             const source = archiveManager.getSourceForID(sourceID);
             if (!source) {
-                throw new Error(i18n.t("touch-unlock.errors.source-not-found"));
+                throw new Error(i18n.t("biometric-unlock.errors.source-not-found"));
             }
             const masterPassword = source.workspace.masterCredentials.password;
             if (!masterPassword) {
-                throw new Error(i18n.t("touch-unlock.errors.unable-locate-credentials"));
+                throw new Error(i18n.t("biometric-unlock.errors.unable-locate-credentials"));
             }
             const newCreds = updateKeychainCredentials(keychainCreds, sourceID, masterPassword);
             return setTouchUnlockCredentials(newCreds);
@@ -86,13 +73,8 @@
         .then(() => {
             executeNotification(
                 "success",
-<<<<<<< HEAD
-                i18n.t("touch-unlock.self"),
-                i18n.t("touch-unlock.touch-unlock-enabled")
-=======
-                "Biometric Unlock",
-                "Successfully enabled biometric unlock"
->>>>>>> 8a373e33
+                i18n.t("biometric-unlock.self"),
+                i18n.t("biometric-unlock.touch-unlock-enabled")
             );
             return updateTouchEnabledSources().then(() => ({ action: "none" }));
         })
@@ -105,22 +87,14 @@
                 case "LAErrorUserFallback":
                     return { action: "fallback" };
                 default:
-<<<<<<< HEAD
-                    handleError(i18n.t("touch-unlock.errors.failed-enabling"), err);
-=======
-                    handleError("Failed enabling biometric unlock", err);
->>>>>>> 8a373e33
+                    handleError(i18n.t("biometric-unlock.errors.failed-enabling"), err);
                     break;
             }
         });
 }
 
 export function getKeychainCredentialsFromTouchUnlock() {
-<<<<<<< HEAD
-    return TouchID.authenticate(i18n.t("touch-unlock.authenticate-to-open"))
-=======
-    return TouchID.authenticate("Authenticate to unlock vault")
->>>>>>> 8a373e33
+    return TouchID.authenticate(i18n.t("biometric-unlock.authenticate-to-unlock"))
         .then(() => getTouchUnlockCredentials())
         .catch(err => {
             switch (err.name) {
@@ -140,22 +114,14 @@
     return touchIDEnabledForSource(sourceID)
         .then(enabled => {
             if (!enabled) {
-<<<<<<< HEAD
-                throw new Error(i18n.t("touch-unlock.errors.not-for-archive"));
-=======
-                throw new Error("Biometric unlock is not enabled for this source");
->>>>>>> 8a373e33
+                throw new Error(i18n.t("biometric-unlock.errors.not-for-vault"));
             }
             return getKeychainCredentialsFromTouchUnlock();
         })
         .then(keychainCreds => {
             const sourcePassword = keychainCreds[sourceID];
             if (!sourcePassword) {
-<<<<<<< HEAD
-                throw new Error(i18n.t("touch-unlock.errors.no-credentials"));
-=======
-                throw new Error("No credentials found under biometric ID for this source");
->>>>>>> 8a373e33
+                throw new Error(i18n.t("biometric-unlock.errors.no-credentials"));
             }
             return sourcePassword;
         });
