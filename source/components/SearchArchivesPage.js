import React, { Component } from "react";
import { StyleSheet, Text, View, ScrollView, Image } from "react-native";
import PropTypes from "prop-types";
import { CellInput, CellGroup, Cell } from "react-native-cell-components";
import debounce from "debounce";
import { searchAllArchives, searchCurrentArchive } from "../shared/entries.js";
import i18n from "../shared/i18n";
import SearchResult from "./SearchResult";

/*TODO:
    maybe add search highlight
    Test on Device
*/

const styles = StyleSheet.create({
    container: {
        flex: 1
    }
});

class SearchArchives extends Component {
    static navigationOptions = {
<<<<<<< HEAD
        title: i18n.t("archive.search")
=======
        title: "Search Vaults"
>>>>>>> 8a373e33
    };

    static propTypes = {
        searchContext: PropTypes.oneOf(["root", "archive"])
    };

    state = {
        entries: [],
        searchTerm: "",
        selectedItemIndex: -1
    };

    changeInput = debounce(function(text) {
        const searchWithTerm =
            this.props.searchContext === "root" ? searchAllArchives : searchCurrentArchive;
        this.setState(
            {
                searchTerm: text,
                selectedItemIndex: -1
            },
            () =>
                searchWithTerm(this.state.searchTerm).then(entries => {
                    this.setState({
                        entries: this.state.searchTerm ? entries : []
                    });
                })
        );
    }, 250);

    componentDidMount() {
        setTimeout(() => this.focus(), 150);
    }

    focus() {
        if (this._input) {
            this._input.focus();
        }
    }

    renderSearchResults() {
        return (
            <CellGroup>
                <For each="result" of={this.state.entries}>
                    <SearchResult
                        key={result.entry.id}
                        sourceID={result.sourceID}
                        entryID={result.entry.id}
                        onEntryPress={this.props.onEntryPress}
                    />
                </For>
            </CellGroup>
        );
    }

    render() {
        const cellOptions = {
            autoCapitalize: "none",
            autoCorrect: false,
            keyboardType: "default",
            spellCheck: false
        };
        return (
            <View style={styles.container}>
                <CellInput
                    title=""
                    icon="search"
                    onChangeText={text => this.changeInput(text)}
                    ref={input => (this._input = input)}
                    {...cellOptions}
                />
                <ScrollView style={styles.container} keyboardShouldPersistTaps={"handled"}>
                    {this.renderSearchResults()}
                </ScrollView>
            </View>
        );
    }
}

export default SearchArchives;<|MERGE_RESOLUTION|>--- conflicted
+++ resolved
@@ -20,11 +20,7 @@
 
 class SearchArchives extends Component {
     static navigationOptions = {
-<<<<<<< HEAD
-        title: i18n.t("archive.search")
-=======
-        title: "Search Vaults"
->>>>>>> 8a373e33
+        title: i18n.t("vaults.search")
     };
 
     static propTypes = {
