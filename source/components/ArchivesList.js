import React, { Component } from "react";
import { Image, StyleSheet, ListView, Text, TouchableHighlight, View, Button } from "react-native";
import { withNamespaces } from "react-i18next";
import { SwipeListView } from "react-native-swipe-list-view";
import { List, ListItem } from "react-native-elements";
import PropTypes from "prop-types";
import Prompt from "@perrymitchell/react-native-prompt";
import Swipeout from "react-native-swipeout";
import Spinner from "./Spinner.js";
import SwipeoutButton from "./SwipeoutButton.js";
import EmptyView from "./EmptyView.js";
import { getArchiveTypeDetails } from "../library/archives.js";
import {
    getMasterPasswordFromTouchUnlock,
    touchIDEnabledForSource
} from "../shared/touchUnlock.js";
import { handleError } from "../global/exceptions.js";

const ARCHIVE_ITEM_HEIGHT = 70;
const ARCHIVE_ITEM_CONTENTS_HEIGHT = 45;
const ARCHIVE_SWIPE_BUTTON_WIDTH = 80;
const BENCH_IMAGE = require("../../resources/images/bench.png");
const FINGERPRINT_IMAGE = require("../../resources/images/fingerprint.png");
const LOCK_IMAGE = require("../../resources/images/locked.png");
const READONLY_IMAGE = require("../../resources/images/readonly.png");

const ARCHIVE_TYPES = getArchiveTypeDetails().reduce((types, nextType) => {
    types[nextType.type] = nextType;
    return types;
}, {});

const styles = StyleSheet.create({
    container: {
        flex: 1
    },
    swipeRow: {
        flex: 1,
        height: ARCHIVE_ITEM_HEIGHT,
        backgroundColor: "#fff",
        flexDirection: "row"
    },
    rowContents: {
        flex: 1,
        alignSelf: "center",
        height: ARCHIVE_ITEM_CONTENTS_HEIGHT,
        justifyContent: "flex-start",
        alignItems: "center",
        flexDirection: "row"
    },
    archiveLockImage: {
        width: 24,
        height: 24,
        marginRight: 10,
        tintColor: "#333"
    },
    archiveTouchImage: {
        width: 24,
        height: 24,
        marginRight: 10,
        tintColor: "#333"
    },
    archiveReadOnlyImage: {
        width: 24,
        height: 24,
        marginRight: 10,
        tintColor: "#AAA"
    },
    archiveIcon: {
        flex: 0,
        width: ARCHIVE_ITEM_CONTENTS_HEIGHT,
        height: ARCHIVE_ITEM_CONTENTS_HEIGHT,
        alignSelf: "center",
        marginLeft: 10,
        backgroundColor: "red",
        borderRadius: ARCHIVE_ITEM_CONTENTS_HEIGHT / 2,
        alignItems: "center",
        justifyContent: "center"
    },
    archiveIconUnlocked: {
        backgroundColor: "#5CAB7D"
    },
    archiveIconLocked: {
        backgroundColor: "#f15c5c"
    },
    archiveIconText: {
        color: "white",
        fontSize: 20,
        fontWeight: "300"
    },
    archiveDetails: {
        flex: 1,
        marginLeft: 12,
        flexDirection: "column",
        justifyContent: "center"
    },
    archiveDetailsSubView: {
        flexDirection: "row",
        alignItems: "center"
    },
    archiveTitle: {
        fontSize: 18
    },
    archiveSubtitle: {
        color: "#777",
        fontSize: 12
    },
    archiveTypeImage: {
        width: 17,
        height: 17,
        marginRight: 5
    },
    swipedViewContainer: {
        flex: 1,
        flexDirection: "row",
        backgroundColor: "red",
        alignItems: "center",
        justifyContent: "flex-end"
    },
    swipedViewTouchView: {
        flex: 1
    },
    swipedViewText: {
        flex: 0,
        color: "#fff",
        marginRight: 12
    }
});

const ARCHIVE_SWIPE_BUTTONS = [
    { text: "Remove", component: <SwipeoutButton>Remove</SwipeoutButton>, _type: "remove" }
];

function getArchiveAbbr(archiveName) {
    return archiveName.substr(0, 1).toUpperCase() + archiveName.substr(1, 1);
}

class ArchivesList extends Component {
    static propTypes = {
        archives: PropTypes.arrayOf(PropTypes.object),
        busyState: PropTypes.string,
        lockArchive: PropTypes.func.isRequired,
        removeArchive: PropTypes.func.isRequired,
        selectArchiveSource: PropTypes.func.isRequired,
        showUnlockPrompt: PropTypes.bool.isRequired,
        showUnlockPasswordPrompt: PropTypes.func.isRequired,
        sourcesUsingTouchUnlock: PropTypes.arrayOf(PropTypes.string).isRequired,
        unlockArchive: PropTypes.func.isRequired
    };

    constructor(...args) {
        super(...args);
        this.lastSelectedSourceID = null;
        this.rehydrationComplete = false;
    }

    componentWillReceiveProps(nextProps) {
        // If in AutoFill mode, attempt to unlock the archives once the have rehydrated
        if (!this.rehydrationComplete && nextProps.archives.length) {
            this.rehydrationComplete = true;

            if (this.props.isContextAutoFill) {
                // Delay a little bit to allow the render to finish
                setTimeout(this.props.unlockAllTouchArchives, 500);
            }
        }
    }

    handleArchiveLockRequest(sourceID, status) {
        if (status === "unlocked") {
            this.props.lockArchive(sourceID);
        } else {
<<<<<<< HEAD
            alert(this.props.t("archive.cannot-lock-not-unlocked"));
=======
            alert("Cannot lock vault that is not unlocked");
>>>>>>> 8a373e33
        }
    }

    handleArchiveSelection(sourceID, status) {
        if (status === "unlocked") {
            this.props.selectArchiveSource(sourceID);
        } else if (status === "locked") {
            this.lastSelectedSourceID = sourceID;
            touchIDEnabledForSource(sourceID)
                .then(enabled => {
                    if (enabled) {
                        return this.handleArchiveTouchUnlock(sourceID);
                    }
                    this.props.showUnlockPasswordPrompt(true);
                })
                .catch(err => {
                    handleError("Unlocking failed", err);
                });
        } else {
            handleError("Unlocking failed", new Error(`Unexpected vault state: ${status}`));
        }
    }

    handleArchiveTouchUnlock(sourceID) {
        return getMasterPasswordFromTouchUnlock(sourceID).then(result => {
            if (typeof result === "string") {
                return this.handlePasswordEntered(result);
            }
            switch (result.action) {
                case "fallback":
                    this.props.showUnlockPasswordPrompt(true);
                    break;
                case "cancel":
                    // do nothing
                    break;
                default:
                    throw new Error(`Unlock failed: Unknown authentication result: ${action}`);
            }
        });
    }

    handlePasswordEntered(password) {
        this.props.unlockArchive(this.lastSelectedSourceID, password);
    }

    handleSwipeoutButtonPress(archiveInfo) {
        const { id: sourceID } = archiveInfo;
        this.props.removeArchive(sourceID);
    }

    renderArchiveItem(archiveInfo) {
        const { title: typeTitle, image: typeImage } = ARCHIVE_TYPES[archiveInfo.type];
        return (
            <TouchableHighlight
                onPress={() => this.handleArchiveSelection(archiveInfo.id, archiveInfo.status)}
                onLongPress={() =>
                    this.handleArchiveLockRequest(archiveInfo.id, archiveInfo.status)
                }
                underlayColor="white"
            >
                <View style={styles.swipeRow}>
                    <View style={styles.rowContents}>
                        <View
                            style={[
                                styles.archiveIcon,
                                archiveInfo.status === "locked"
                                    ? styles.archiveIconLocked
                                    : styles.archiveIconUnlocked
                            ]}
                        >
                            <Text style={styles.archiveIconText}>
                                {getArchiveAbbr(archiveInfo.name)}
                            </Text>
                        </View>
                        <View style={styles.archiveDetails}>
                            <Text style={styles.archiveTitle}>{archiveInfo.name}</Text>
                            <View style={styles.archiveDetailsSubView}>
                                <Image source={typeImage} style={styles.archiveTypeImage} />
                                <Text style={styles.archiveSubtitle}>
                                    {typeTitle.toUpperCase()}
                                </Text>
                            </View>
                        </View>
                        <If condition={archiveInfo.readOnly}>
                            <Image source={READONLY_IMAGE} style={styles.archiveReadOnlyImage} />
                        </If>
                        <If condition={archiveInfo.status === "locked"}>
                            <Choose>
                                <When
                                    condition={this.props.sourcesUsingTouchUnlock.includes(
                                        archiveInfo.id
                                    )}
                                >
                                    <Image
                                        source={FINGERPRINT_IMAGE}
                                        style={styles.archiveTouchImage}
                                    />
                                </When>
                                <Otherwise>
                                    <Image source={LOCK_IMAGE} style={styles.archiveLockImage} />
                                </Otherwise>
                            </Choose>
                        </If>
                    </View>
                </View>
            </TouchableHighlight>
        );
    }

    renderArchiveItemSubview(archiveInfo) {
        // this.handleSwipeoutButtonPress(info, archiveInfo)
        return (
            <TouchableHighlight
                style={styles.swipedViewTouchView}
                onPress={() => this.handleSwipeoutButtonPress(archiveInfo)}
                underlayColor="white"
            >
                <View style={styles.swipedViewContainer}>
                    <Text style={styles.swipedViewText}>{this.props.t("remove")}</Text>
                </View>
            </TouchableHighlight>
        );
    }

    render() {
        const ds = new ListView.DataSource({
            rowHasChanged: (r1, r2) => r1 !== r2
        });
        return (
            <View style={styles.container}>
                <Choose>
                    <When condition={this.props.archives.length > 0}>
                        <SwipeListView
                            dataSource={ds.cloneWithRows(this.props.archives)}
                            renderRow={archiveInfo => this.renderArchiveItem(archiveInfo)}
                            renderHiddenRow={archiveInfo =>
                                this.renderArchiveItemSubview(archiveInfo)
                            }
                            disableLeftSwipe={this.props.isContextAutoFill}
                            disableRightSwipe={true}
                            rightOpenValue={0 - ARCHIVE_SWIPE_BUTTON_WIDTH}
                        />
                    </When>
                    <Otherwise>
<<<<<<< HEAD
                        <EmptyView
                            text={this.props.t("archives.add-to-begin")}
                            imageSource={BENCH_IMAGE}
                        />
                    </Otherwise>
                </Choose>
                <Prompt
                    title={this.props.t("archives.archive-password")}
=======
                        <EmptyView text="Add a new vault to begin" imageSource={BENCH_IMAGE} />
                    </Otherwise>
                </Choose>
                <Prompt
                    title="Vault Password"
>>>>>>> 8a373e33
                    placeholder=""
                    visible={this.props.showUnlockPrompt}
                    onCancel={() => this.props.showUnlockPasswordPrompt(false)}
                    onSubmit={pass => this.handlePasswordEntered(pass)}
                    textInputProps={{ secureTextEntry: true }}
                />
                <Spinner visible={this.props.busyState !== null} text={this.props.busyState} />
            </View>
        );
    }
}

export default withNamespaces()(ArchivesList);<|MERGE_RESOLUTION|>--- conflicted
+++ resolved
@@ -169,11 +169,7 @@
         if (status === "unlocked") {
             this.props.lockArchive(sourceID);
         } else {
-<<<<<<< HEAD
             alert(this.props.t("archive.cannot-lock-not-unlocked"));
-=======
-            alert("Cannot lock vault that is not unlocked");
->>>>>>> 8a373e33
         }
     }
 
@@ -318,22 +314,14 @@
                         />
                     </When>
                     <Otherwise>
-<<<<<<< HEAD
                         <EmptyView
-                            text={this.props.t("archives.add-to-begin")}
+                            text={this.props.t("vaults.add-to-begin")}
                             imageSource={BENCH_IMAGE}
                         />
                     </Otherwise>
                 </Choose>
                 <Prompt
-                    title={this.props.t("archives.archive-password")}
-=======
-                        <EmptyView text="Add a new vault to begin" imageSource={BENCH_IMAGE} />
-                    </Otherwise>
-                </Choose>
-                <Prompt
-                    title="Vault Password"
->>>>>>> 8a373e33
+                    title={this.props.t("vaults.archive-password")}
                     placeholder=""
                     visible={this.props.showUnlockPrompt}
                     onCancel={() => this.props.showUnlockPasswordPrompt(false)}
