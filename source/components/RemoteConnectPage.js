import React, { Component } from "react";
import { Keyboard, StyleSheet, TouchableWithoutFeedback, View } from "react-native";
import { Cell, CellGroup, CellInput } from "react-native-cell-components";
import PropTypes from "prop-types";
import { withNamespaces } from "react-i18next";
import DropboxAuthButton from "../containers/DropboxAuthButton.js";
import GoogleDriveAuthButton from "../containers/GoogleDriveAuthButton.js";
import Spinner from "./Spinner.js";

const styles = StyleSheet.create({
    container: {
        backgroundColor: "transparent",
        width: "100%"
    },
    connectButton: {
        backgroundColor: "rgb(0, 183, 172)",
        marginTop: 15
    }
});

class RemoteConnectPage extends Component {
    static navigationOptions = ({ navigation }) => {
        const { params = {} } = navigation.state;
        return {
            title: `${params.title}`
        };
    };

    componentWillUnmount() {
        this.props.onUnmount();
    }

    render() {
        switch (this.props.archiveType) {
            case "dropbox":
                return this.renderDropbox();
            case "googledrive":
                return this.renderGoogleDrive();
            case "webdav":
                return this.renderWebDAV();
            case "owncloud":
                return this.renderWebDAV();
            case "nextcloud":
                return this.renderWebDAV();
            default:
                return null;
        }
    }

    renderDropbox() {
        return (
            <TouchableWithoutFeedback onPress={Keyboard.dismiss}>
                <View style={styles.container}>
                    <View>
                        <DropboxAuthButton />
                        <CellGroup>
                            <Cell
<<<<<<< HEAD
                                title="Connect"
                                icon={{ name: "cloud", source: "material-community-icons" }}
=======
                                title={this.props.t("remote.connect")}
                                icon="cloud"
>>>>>>> 27d95334
                                onPress={() => this.submit()}
                                tintColor="#1144FF"
                                disabled={!this.props.dropboxAuthenticated}
                            />
                        </CellGroup>
                    </View>
                    <Spinner
                        visible={this.props.connecting}
                        text={this.props.t("remote.connecting")}
                    />
                </View>
            </TouchableWithoutFeedback>
        );
    }

    renderGoogleDrive() {
        return (
            <TouchableWithoutFeedback onPress={Keyboard.dismiss}>
                <View style={styles.container}>
                    <View>
                        <GoogleDriveAuthButton />
                        <CellGroup>
                            <Cell
                                title="Connect"
                                icon={{ name: "cloud", source: "material-community-icons" }}
                                onPress={() => this.submit()}
                                tintColor="#1144FF"
                                disabled={!this.props.googleDriveAuthenticated}
                            />
                        </CellGroup>
                    </View>
                    <Spinner visible={this.props.connecting} text="Connecting" />
                </View>
            </TouchableWithoutFeedback>
        );
    }

    renderWebDAV() {
        const base = {
            autoCapitalize: "none",
            autoCorrect: false,
            keyboardType: "default",
            spellCheck: false
        };
        const urlInputOptions = { ...base, keyboardType: "url" };
        const usernameInputOptions = { ...base, keyboardType: "email-address" };
        const passwordInputOptions = { ...base, secureTextEntry: true };
        return (
            <TouchableWithoutFeedback onPress={Keyboard.dismiss}>
                <View style={styles.container}>
                    <CellGroup header={this.props.t("remote.connection-details")}>
                        <CellInput
                            title={this.props.t("remote.url")}
                            value={this.props.url}
                            icon={{ name: "laptop", source: "material-community-icons" }}
                            onChangeText={newText => this.props.onChangeURL(newText)}
                            {...urlInputOptions}
                        />
                        <CellInput
                            title={this.props.t("remote.username")}
                            value={this.props.username}
                            icon={{ name: "face", source: "material-community-icons" }}
                            onChangeText={newText => this.props.onChangeUsername(newText)}
                            {...usernameInputOptions}
                        />
                        <CellInput
                            title={this.props.t("remote.password")}
                            value={this.props.password}
                            icon={{ name: "fingerprint", source: "material" }}
                            onChangeText={newText => this.props.onChangePassword(newText)}
                            {...passwordInputOptions}
                        />
                    </CellGroup>
                    <CellGroup>
                        <Cell
<<<<<<< HEAD
                            title="Connect"
                            icon={{ name: "cloud", source: "material-community-icons" }}
=======
                            title={this.props.t("remote.connect")}
                            icon="cloud"
>>>>>>> 27d95334
                            onPress={() => this.submit()}
                            tintColor="#1144FF"
                        />
                    </CellGroup>
                    <Spinner
                        visible={this.props.connecting}
                        text={this.props.t("remote.connecting")}
                    />
                </View>
            </TouchableWithoutFeedback>
        );
    }

    submit() {
        Keyboard.dismiss();
        this.props.onConnectPressed();
        this.props.initiateConnection();
    }
}

RemoteConnectPage.propTypes = {
    archiveType: PropTypes.string,
    connecting: PropTypes.bool,
    dropboxAuthenticated: PropTypes.bool,
    googleDriveAuthenticated: PropTypes.bool,
    initiateConnection: PropTypes.func,
    onChangePassword: PropTypes.func,
    onChangeURL: PropTypes.func,
    onChangeUsername: PropTypes.func,
    onConnectPressed: PropTypes.func,
    password: PropTypes.string,
    url: PropTypes.string,
    username: PropTypes.string
};

RemoteConnectPage.defaultProps = {
    dropboxAuthenticated: false
};

export default withNamespaces()(RemoteConnectPage);<|MERGE_RESOLUTION|>--- conflicted
+++ resolved
@@ -55,13 +55,8 @@
                         <DropboxAuthButton />
                         <CellGroup>
                             <Cell
-<<<<<<< HEAD
-                                title="Connect"
-                                icon={{ name: "cloud", source: "material-community-icons" }}
-=======
                                 title={this.props.t("remote.connect")}
                                 icon="cloud"
->>>>>>> 27d95334
                                 onPress={() => this.submit()}
                                 tintColor="#1144FF"
                                 disabled={!this.props.dropboxAuthenticated}
@@ -137,13 +132,8 @@
                     </CellGroup>
                     <CellGroup>
                         <Cell
-<<<<<<< HEAD
-                            title="Connect"
-                            icon={{ name: "cloud", source: "material-community-icons" }}
-=======
                             title={this.props.t("remote.connect")}
                             icon="cloud"
->>>>>>> 27d95334
                             onPress={() => this.submit()}
                             tintColor="#1144FF"
                         />
