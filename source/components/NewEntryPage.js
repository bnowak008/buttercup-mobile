--- conflicted
+++ resolved
@@ -1,13 +1,9 @@
 import React, { Component } from "react";
 import { StyleSheet, View } from "react-native";
 import PropTypes from "prop-types";
-<<<<<<< HEAD
 import { CellGroup, CellInput } from "@sallar/react-native-cell-components";
-=======
-import { CellGroup, CellInput } from "react-native-cell-components";
 import { withNamespaces } from "react-i18next";
 import i18n from "../shared/i18n";
->>>>>>> 470a136d
 import { saveNewEntry } from "../shared/entry.js";
 import Spinner from "./Spinner.js";
 import { HeaderButtons, Item } from "./HeaderButtons.js";
@@ -20,17 +16,12 @@
 
 class NewEntryPage extends Component {
     static navigationOptions = {
-<<<<<<< HEAD
-        title: "New Entry",
+        title: i18n.t("entry.new-entry"),
         headerRight: () => (
             <HeaderButtons>
-                <Item title="create" onPress={saveNewEntry} />
+                <Item title={i18n.t("entry.create")} onPress={saveNewEntry} />
             </HeaderButtons>
         )
-=======
-        title: i18n.t("entry.new-entry"),
-        headerRight: <Button title={i18n.t("entry.create")} onPress={saveNewEntry} />
->>>>>>> 470a136d
     };
 
     componentWillUnmount() {
