import React, { Component } from "react";
import { Button, Image, ScrollView, StyleSheet, Text, View } from "react-native";
import PropTypes from "prop-types";
import Prompt from "@perrymitchell/react-native-prompt";
<<<<<<< HEAD
import { Cell, CellGroup } from "@sallar/react-native-cell-components";
=======
import { Cell, CellGroup } from "react-native-cell-components";
import { withNamespaces } from "react-i18next";
>>>>>>> 470a136d
import { editGroup } from "../shared/archiveContents.js";
import { rawGroupIsTrash } from "../shared/group.js";
import i18n from "../shared/i18n";
import Spinner from "./Spinner.js";
import EmptyView from "./EmptyView.js";
import ToolbarIcon from "./ToolbarIcon.js";

const ENTRY_ICON = require("../../resources/images/entry-256.png");
const GROUP_ICON = require("../../resources/images/group-256.png");
const TRASH_ICON = require("../../resources/images/trash-256.png");
const MENU_ICON = require("../../resources/images/menu.png");
const KEY_IMAGE = require("../../resources/images/key.png");

const styles = StyleSheet.create({
    container: {
        flex: 1
    },
    icon: {
        width: 32,
        height: 32
    }
});

function getEntryIcon() {
    return <Image source={ENTRY_ICON} style={styles.icon} />;
}

function getGroupIcon(group) {
    const icon = rawGroupIsTrash(group) ? TRASH_ICON : GROUP_ICON;
    return <Image source={icon} style={styles.icon} />;
}

function getHeaderRight(groupID) {
    return (
        <>
            <ToolbarIcon icon={MENU_ICON} onPress={() => editGroup(groupID)} />
        </>
    );
}

class GroupsPage extends Component {
    static navigationOptions = ({ navigation }) => {
        const { params = {} } = navigation.state;
        const { groupID = "0", title, isTrash } = params;
        const options = { title };

        if (!isTrash) {
            options.headerRight = getHeaderRight(groupID);
        }
        return options;
    };

    static propTypes = {
        busyState: PropTypes.string,
        currentGroupID: PropTypes.string.isRequired,
        onCancelGroupCreate: PropTypes.func.isRequired,
        onCancelGroupRename: PropTypes.func.isRequired,
        onEntryPress: PropTypes.func.isRequired,
        onGroupPress: PropTypes.func.isRequired,
        onGroupRename: PropTypes.func.isRequired,
        showGroupCreatePrompt: PropTypes.bool.isRequired,
        showGroupRenamePrompt: PropTypes.bool.isRequired
    };

    UNSAFE_componentWillReceiveProps(newProps) {
        if (this.props.group && newProps.group) {
            if (this.props.group.title !== newProps.group.title) {
                this.props.navigation.setParams({ title: newProps.group.title });
            }
        }
    }

    render() {
        const isTrash = !!this.props.navigation.state.params.isTrash;
        const childGroups = (this.props.group && this.props.group.groups) || [];
        const childEntries = (this.props.group && this.props.group.entries) || [];
        return (
            <View style={styles.container}>
                <Choose>
                    <When condition={childGroups.length > 0 || childEntries.length > 0}>
                        <ScrollView>
                            <CellGroup>
                                {childGroups.map(group => (
                                    <Cell
                                        key={group.id}
                                        icon={() => getGroupIcon(group)}
                                        onPress={() =>
                                            this.props.onGroupPress(
                                                group.id,
                                                group.title,
                                                isTrash || rawGroupIsTrash(group)
                                            )
                                        }
                                    >
                                        <Text>{group.title}</Text>
                                    </Cell>
                                ))}
                                {childEntries.map(entry => (
                                    <Cell
                                        key={entry.id}
                                        icon={getEntryIcon}
                                        onPress={() => this.props.onEntryPress(entry.id)}
                                    >
                                        <Text>{entry.properties.title || ""}</Text>
                                    </Cell>
                                ))}
                            </CellGroup>
                        </ScrollView>
                    </When>
                    <Otherwise>
                        <EmptyView
                            text={this.props.t("groups.add-a-group-or-entry")}
                            imageSource={KEY_IMAGE}
                        />
                    </Otherwise>
                </Choose>
                <Prompt
                    title={this.props.t("groups.rename-group")}
                    defaultValue={this.props.group.title}
                    visible={
                        this.props.showGroupRenamePrompt &&
                        this.props.group.id === this.props.currentGroupID
                    }
                    onCancel={() => this.props.onCancelGroupRename()}
                    onSubmit={value => this.props.onGroupRename(this.props.group.id, value)}
                    textInputProps={{ keyboardType: "default" }}
                />
                <Prompt
                    title={this.props.t("groups.create-group")}
                    placeholder={this.props.t("groups.group-name")}
                    visible={
                        this.props.showGroupCreatePrompt &&
                        this.props.group.id === this.props.currentGroupID
                    }
                    onCancel={() => this.props.onCancelGroupCreate()}
                    onSubmit={value => this.props.onGroupCreate(this.props.group.id, value)}
                    textInputProps={{ keyboardType: "default" }}
                />
                <Spinner visible={this.props.busyState !== null} text={this.props.busyState} />
            </View>
        );
    }
}

export default withNamespaces()(GroupsPage);<|MERGE_RESOLUTION|>--- conflicted
+++ resolved
@@ -2,12 +2,8 @@
 import { Button, Image, ScrollView, StyleSheet, Text, View } from "react-native";
 import PropTypes from "prop-types";
 import Prompt from "@perrymitchell/react-native-prompt";
-<<<<<<< HEAD
 import { Cell, CellGroup } from "@sallar/react-native-cell-components";
-=======
-import { Cell, CellGroup } from "react-native-cell-components";
 import { withNamespaces } from "react-i18next";
->>>>>>> 470a136d
 import { editGroup } from "../shared/archiveContents.js";
 import { rawGroupIsTrash } from "../shared/group.js";
 import i18n from "../shared/i18n";
