--- conflicted
+++ resolved
@@ -125,11 +125,7 @@
 };
 
 const unlockAllTouchArchives = () => dispatch => {
-<<<<<<< HEAD
-    dispatch(setBusyState(i18n.t("busy-state.unlocking-touch-archives")));
-=======
-    dispatch(setBusyState("Unlocking Vaults"));
->>>>>>> 8a373e33
+    dispatch(setBusyState(i18n.t("busy-state.unlocking-vaults")));
     // Find all the sources that have TouchID Enabled
     const sources = getSharedArchiveManager().sourcesList;
     return Promise.all(sources.map(source => touchIDEnabledForSource(source.id))).then(results => {
@@ -148,11 +144,7 @@
                     // Great we're in, now check for internet and unlock
                     dispatch(setBusyState(i18n.t("busy-state.checking-connection")));
                     return getConnectedStatus().then(connected => {
-<<<<<<< HEAD
-                        dispatch(setBusyState(i18n.t("busy-state.unlocking-touch-archives")));
-=======
                         dispatch(setBusyState("Unlocking Vaults"));
->>>>>>> 8a373e33
                         if (!connected) {
                             throw new Error("Failed unlocking: Device not online");
                         }
