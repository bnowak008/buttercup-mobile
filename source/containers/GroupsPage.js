--- conflicted
+++ resolved
@@ -14,11 +14,8 @@
 import { saveCurrentArchive } from "../shared/archive.js";
 import { setBusyState } from "../actions/app.js";
 import { handleError } from "../global/exceptions.js";
-<<<<<<< HEAD
-import { navigate, VAULT_CONTENTS_SCREEN, ENTRY_SCREEN } from "../shared/nav.js";
-=======
+import { navigate, ENTRY_SCREEN, VAULT_CONTENTS_SCREEN } from "../shared/nav.js";
 import i18n from "../shared/i18n";
->>>>>>> 27d95334
 
 const getCurrentGroupID = props => {
     const navGroupID =
