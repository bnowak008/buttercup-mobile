--- conflicted
+++ resolved
@@ -1,11 +1,8 @@
 import { Alert, Clipboard, Linking } from "react-native";
 import { connect } from "react-redux";
-<<<<<<< HEAD
 import pathOr from "ramda/es/pathOr";
 import { consumeEntryFacade, createEntryFacade } from "@buttercup/facades";
-=======
 import i18n from "../shared/i18n";
->>>>>>> 27d95334
 import EntryPage from "../components/EntryPage.js";
 import { handleError } from "../global/exceptions.js";
 import {
@@ -138,20 +135,13 @@
             const sourceID = getSourceID(state);
             const entryID = getEntryID(state);
             const entry = getEntry(sourceID, entryID);
-<<<<<<< HEAD
             consumeEntryFacade(entry, entryFacade);
             // Check to see if the OTP URL was used
             const pendingOTPURL = getPendingOTPURL(state);
             const usedOTPURL = !!entryFacade.fields.find(
                 field => field.propertyType === "property" && field.value === pendingOTPURL
             );
-            dispatch(setBusyState("Saving"));
-=======
-            const facade = createEntryFacade(entry);
-            facade.fields = fields;
-            consumeEntryFacade(entry, facade);
             dispatch(setBusyState(i18n.t("busy-state.saving")));
->>>>>>> 27d95334
             return saveCurrentArchive()
                 .then(() => {
                     updateCurrentArchive();
