// !$*UTF8*$!
{
	archiveVersion = 1;
	classes = {
	};
	objectVersion = 46;
	objects = {

/* Begin PBXBuildFile section */
		00C302E51ABCBA2D00DB3ED1 /* libRCTActionSheet.a in Frameworks */ = {isa = PBXBuildFile; fileRef = 00C302AC1ABCB8CE00DB3ED1 /* libRCTActionSheet.a */; };
		00C302E71ABCBA2D00DB3ED1 /* libRCTGeolocation.a in Frameworks */ = {isa = PBXBuildFile; fileRef = 00C302BA1ABCB90400DB3ED1 /* libRCTGeolocation.a */; };
		00C302E81ABCBA2D00DB3ED1 /* libRCTImage.a in Frameworks */ = {isa = PBXBuildFile; fileRef = 00C302C01ABCB91800DB3ED1 /* libRCTImage.a */; };
		00C302E91ABCBA2D00DB3ED1 /* libRCTNetwork.a in Frameworks */ = {isa = PBXBuildFile; fileRef = 00C302DC1ABCB9D200DB3ED1 /* libRCTNetwork.a */; };
		00C302EA1ABCBA2D00DB3ED1 /* libRCTVibration.a in Frameworks */ = {isa = PBXBuildFile; fileRef = 00C302E41ABCB9EE00DB3ED1 /* libRCTVibration.a */; };
		00E356F31AD99517003FC87E /* ButtercupTests.m in Sources */ = {isa = PBXBuildFile; fileRef = 00E356F21AD99517003FC87E /* ButtercupTests.m */; };
		0BCA912401874173B41F21C1 /* Ionicons.ttf in Resources */ = {isa = PBXBuildFile; fileRef = C4CDACA32E214A28AD3AF336 /* Ionicons.ttf */; };
		11D1A2F320CAFA9E000508D9 /* libRCTAnimation.a in Frameworks */ = {isa = PBXBuildFile; fileRef = 5E9157331DD0AC6500FF2AA8 /* libRCTAnimation.a */; };
		133E29F31AD74F7200F7D852 /* libRCTLinking.a in Frameworks */ = {isa = PBXBuildFile; fileRef = 78C398B91ACF4ADC00677621 /* libRCTLinking.a */; };
		139105C61AF99C1200B5F7CC /* libRCTSettings.a in Frameworks */ = {isa = PBXBuildFile; fileRef = 139105C11AF99BAD00B5F7CC /* libRCTSettings.a */; };
		139FDEF61B0652A700C62182 /* libRCTWebSocket.a in Frameworks */ = {isa = PBXBuildFile; fileRef = 139FDEF41B06529B00C62182 /* libRCTWebSocket.a */; };
		13B07FBC1A68108700A75B9A /* AppDelegate.m in Sources */ = {isa = PBXBuildFile; fileRef = 13B07FB01A68108700A75B9A /* AppDelegate.m */; };
		13B07FBD1A68108700A75B9A /* LaunchScreen.xib in Resources */ = {isa = PBXBuildFile; fileRef = 13B07FB11A68108700A75B9A /* LaunchScreen.xib */; };
		13B07FBF1A68108700A75B9A /* Images.xcassets in Resources */ = {isa = PBXBuildFile; fileRef = 13B07FB51A68108700A75B9A /* Images.xcassets */; };
		13B07FC11A68108700A75B9A /* main.m in Sources */ = {isa = PBXBuildFile; fileRef = 13B07FB71A68108700A75B9A /* main.m */; };
		140ED2AC1D01E1AD002B40FF /* libReact.a in Frameworks */ = {isa = PBXBuildFile; fileRef = 146834041AC3E56700842450 /* libReact.a */; };
		146834051AC3E58100842450 /* libReact.a in Frameworks */ = {isa = PBXBuildFile; fileRef = 146834041AC3E56700842450 /* libReact.a */; };
		1762568010D24CE2B88E6F1D /* FontAwesome.ttf in Resources */ = {isa = PBXBuildFile; fileRef = 476FD2FED5464740BFA551B3 /* FontAwesome.ttf */; };
		2D02E4BC1E0B4A80006451C7 /* AppDelegate.m in Sources */ = {isa = PBXBuildFile; fileRef = 13B07FB01A68108700A75B9A /* AppDelegate.m */; };
		2D02E4BD1E0B4A84006451C7 /* Images.xcassets in Resources */ = {isa = PBXBuildFile; fileRef = 13B07FB51A68108700A75B9A /* Images.xcassets */; };
		2D02E4BF1E0B4AB3006451C7 /* main.m in Sources */ = {isa = PBXBuildFile; fileRef = 13B07FB71A68108700A75B9A /* main.m */; };
		2D02E4C21E0B4AEC006451C7 /* libRCTAnimation.a in Frameworks */ = {isa = PBXBuildFile; fileRef = 5E9157351DD0AC6500FF2AA8 /* libRCTAnimation.a */; };
		2D02E4C31E0B4AEC006451C7 /* libRCTImage-tvOS.a in Frameworks */ = {isa = PBXBuildFile; fileRef = 3DAD3E841DF850E9000B6D8A /* libRCTImage-tvOS.a */; };
		2D02E4C41E0B4AEC006451C7 /* libRCTLinking-tvOS.a in Frameworks */ = {isa = PBXBuildFile; fileRef = 3DAD3E881DF850E9000B6D8A /* libRCTLinking-tvOS.a */; };
		2D02E4C51E0B4AEC006451C7 /* libRCTNetwork-tvOS.a in Frameworks */ = {isa = PBXBuildFile; fileRef = 3DAD3E8C1DF850E9000B6D8A /* libRCTNetwork-tvOS.a */; };
		2D02E4C61E0B4AEC006451C7 /* libRCTSettings-tvOS.a in Frameworks */ = {isa = PBXBuildFile; fileRef = 3DAD3E901DF850E9000B6D8A /* libRCTSettings-tvOS.a */; };
		2D02E4C71E0B4AEC006451C7 /* libRCTText-tvOS.a in Frameworks */ = {isa = PBXBuildFile; fileRef = 3DAD3E941DF850E9000B6D8A /* libRCTText-tvOS.a */; };
		2D02E4C81E0B4AEC006451C7 /* libRCTWebSocket-tvOS.a in Frameworks */ = {isa = PBXBuildFile; fileRef = 3DAD3E991DF850E9000B6D8A /* libRCTWebSocket-tvOS.a */; };
		2D16E6881FA4F8E400B85C8A /* libReact.a in Frameworks */ = {isa = PBXBuildFile; fileRef = 2D16E6891FA4F8E400B85C8A /* libReact.a */; };
		2DCD954D1E0B4F2C00145EB5 /* ButtercupTests.m in Sources */ = {isa = PBXBuildFile; fileRef = 00E356F21AD99517003FC87E /* ButtercupTests.m */; };
		2DF0FFEE2056DD460020B375 /* libReact.a in Frameworks */ = {isa = PBXBuildFile; fileRef = 3DAD3EA31DF850E9000B6D8A /* libReact.a */; };
		3E603D47F48440489E0182E4 /* libRNVectorIcons.a in Frameworks */ = {isa = PBXBuildFile; fileRef = 3B2F0EE59F70430699DE22E3 /* libRNVectorIcons.a */; };
		51E12EC1CBF641D7910FC691 /* SimpleLineIcons.ttf in Resources */ = {isa = PBXBuildFile; fileRef = C526BB0D8D7F42AFB7E8DF31 /* SimpleLineIcons.ttf */; };
		55502B73129D4E8AA4FDFC1D /* libTouchID.a in Frameworks */ = {isa = PBXBuildFile; fileRef = EE6B43702ADD4E138BE40FF9 /* libTouchID.a */; };
		6F973D1D5BED41C8ACE160AD /* EvilIcons.ttf in Resources */ = {isa = PBXBuildFile; fileRef = 6D1436390EF8481595521599 /* EvilIcons.ttf */; };
		761AC4ADA80C4F599626C0F5 /* libRNKeychain.a in Frameworks */ = {isa = PBXBuildFile; fileRef = 29C796149C7F4A96A29E4D40 /* libRNKeychain.a */; };
		832341BD1AAA6AB300B99B32 /* libRCTText.a in Frameworks */ = {isa = PBXBuildFile; fileRef = 832341B51AAA6A8300B99B32 /* libRCTText.a */; };
		89B5C41CA3CA429FAD873211 /* Entypo.ttf in Resources */ = {isa = PBXBuildFile; fileRef = 5DF36A447445434284F83319 /* Entypo.ttf */; };
		92F0ABE1593340309BF78086 /* Foundation.ttf in Resources */ = {isa = PBXBuildFile; fileRef = 5F492DA2907E4FEDAC51BB80 /* Foundation.ttf */; };
		99851D7220C985FA00EAC115 /* libresolv.tbd in Frameworks */ = {isa = PBXBuildFile; fileRef = 99851D7120C985FA00EAC115 /* libresolv.tbd */; };
		99851D7520C9B83E00EAC115 /* CryptoBridge.m in Sources */ = {isa = PBXBuildFile; fileRef = 99851D7420C9B83E00EAC115 /* CryptoBridge.m */; };
		99A6776F215AC7DF0023B45E /* AuthenticationServices.framework in Frameworks */ = {isa = PBXBuildFile; fileRef = 99A6776E215AC7DF0023B45E /* AuthenticationServices.framework */; };
		99D0F23020E2929B00FD05D7 /* libcrypto.a in Frameworks */ = {isa = PBXBuildFile; fileRef = 99851D6F20C984E800EAC115 /* libcrypto.a */; };
		9A1586680933407B88BBBF6E /* Zocial.ttf in Resources */ = {isa = PBXBuildFile; fileRef = 5CF85AFBFDFD45758A3B2400 /* Zocial.ttf */; };
		BBC4A737D75245BFB27E789A /* MaterialCommunityIcons.ttf in Resources */ = {isa = PBXBuildFile; fileRef = 0DDEC782F5AC468DB7A1AD40 /* MaterialCommunityIcons.ttf */; };
		BEB97DFEB83643518C9C49E2 /* libRNRandomBytes.a in Frameworks */ = {isa = PBXBuildFile; fileRef = 2DDF6BBB133149AC94941F54 /* libRNRandomBytes.a */; };
		C26F52C11F5736CE000EB570 /* BCHelpers.m in Sources */ = {isa = PBXBuildFile; fileRef = C26F52BF1F5736CE000EB570 /* BCHelpers.m */; };
		C26F52DE1F5739B6000EB570 /* BCHelpersTests.m in Sources */ = {isa = PBXBuildFile; fileRef = C26F52DD1F5739B6000EB570 /* BCHelpersTests.m */; };
		C26F52DF1F5739BB000EB570 /* BCHelpers.m in Sources */ = {isa = PBXBuildFile; fileRef = C26F52BF1F5736CE000EB570 /* BCHelpers.m */; };
		C2B9132D20FBE9640010DAD6 /* Crypto.m in Sources */ = {isa = PBXBuildFile; fileRef = C2F3488A20FB5463000EC30D /* Crypto.m */; };
		C2F3488B20FB5463000EC30D /* Crypto.m in Sources */ = {isa = PBXBuildFile; fileRef = C2F3488A20FB5463000EC30D /* Crypto.m */; };
		C2F3488D20FB7EEA000EC30D /* CryptoTests.m in Sources */ = {isa = PBXBuildFile; fileRef = C2F3488C20FB7EEA000EC30D /* CryptoTests.m */; };
		C9661C6B6D9A4BC688834D4B /* Octicons.ttf in Resources */ = {isa = PBXBuildFile; fileRef = 19FCC2D269F844C8BF09D78C /* Octicons.ttf */; };
		ED8D557A1F1E48098EC1E8FC /* MaterialIcons.ttf in Resources */ = {isa = PBXBuildFile; fileRef = 3CEA96C243934CE395797F2D /* MaterialIcons.ttf */; };
/* End PBXBuildFile section */

/* Begin PBXContainerItemProxy section */
		00C302AB1ABCB8CE00DB3ED1 /* PBXContainerItemProxy */ = {
			isa = PBXContainerItemProxy;
			containerPortal = 00C302A71ABCB8CE00DB3ED1 /* RCTActionSheet.xcodeproj */;
			proxyType = 2;
			remoteGlobalIDString = 134814201AA4EA6300B7C361;
			remoteInfo = RCTActionSheet;
		};
		00C302B91ABCB90400DB3ED1 /* PBXContainerItemProxy */ = {
			isa = PBXContainerItemProxy;
			containerPortal = 00C302B51ABCB90400DB3ED1 /* RCTGeolocation.xcodeproj */;
			proxyType = 2;
			remoteGlobalIDString = 134814201AA4EA6300B7C361;
			remoteInfo = RCTGeolocation;
		};
		00C302BF1ABCB91800DB3ED1 /* PBXContainerItemProxy */ = {
			isa = PBXContainerItemProxy;
			containerPortal = 00C302BB1ABCB91800DB3ED1 /* RCTImage.xcodeproj */;
			proxyType = 2;
			remoteGlobalIDString = 58B5115D1A9E6B3D00147676;
			remoteInfo = RCTImage;
		};
		00C302DB1ABCB9D200DB3ED1 /* PBXContainerItemProxy */ = {
			isa = PBXContainerItemProxy;
			containerPortal = 00C302D31ABCB9D200DB3ED1 /* RCTNetwork.xcodeproj */;
			proxyType = 2;
			remoteGlobalIDString = 58B511DB1A9E6C8500147676;
			remoteInfo = RCTNetwork;
		};
		00C302E31ABCB9EE00DB3ED1 /* PBXContainerItemProxy */ = {
			isa = PBXContainerItemProxy;
			containerPortal = 00C302DF1ABCB9EE00DB3ED1 /* RCTVibration.xcodeproj */;
			proxyType = 2;
			remoteGlobalIDString = 832C81801AAF6DEF007FA2F7;
			remoteInfo = RCTVibration;
		};
		00E356F41AD99517003FC87E /* PBXContainerItemProxy */ = {
			isa = PBXContainerItemProxy;
			containerPortal = 83CBB9F71A601CBA00E9B192 /* Project object */;
			proxyType = 1;
			remoteGlobalIDString = 13B07F861A680F5B00A75B9A;
			remoteInfo = Buttercup;
		};
		139105C01AF99BAD00B5F7CC /* PBXContainerItemProxy */ = {
			isa = PBXContainerItemProxy;
			containerPortal = 139105B61AF99BAD00B5F7CC /* RCTSettings.xcodeproj */;
			proxyType = 2;
			remoteGlobalIDString = 134814201AA4EA6300B7C361;
			remoteInfo = RCTSettings;
		};
		139FDEF31B06529B00C62182 /* PBXContainerItemProxy */ = {
			isa = PBXContainerItemProxy;
			containerPortal = 139FDEE61B06529A00C62182 /* RCTWebSocket.xcodeproj */;
			proxyType = 2;
			remoteGlobalIDString = 3C86DF461ADF2C930047B81A;
			remoteInfo = RCTWebSocket;
		};
		146834031AC3E56700842450 /* PBXContainerItemProxy */ = {
			isa = PBXContainerItemProxy;
			containerPortal = 146833FF1AC3E56700842450 /* React.xcodeproj */;
			proxyType = 2;
			remoteGlobalIDString = 83CBBA2E1A601D0E00E9B192;
			remoteInfo = React;
		};
		2D02E4911E0B4A5D006451C7 /* PBXContainerItemProxy */ = {
			isa = PBXContainerItemProxy;
			containerPortal = 83CBB9F71A601CBA00E9B192 /* Project object */;
			proxyType = 1;
			remoteGlobalIDString = 2D02E47A1E0B4A5D006451C7;
			remoteInfo = "Buttercup-tvOS";
		};
		2D16E6831FA4F8DC00B85C8A /* PBXContainerItemProxy */ = {
			isa = PBXContainerItemProxy;
			containerPortal = 139FDEE61B06529A00C62182 /* RCTWebSocket.xcodeproj */;
			proxyType = 2;
			remoteGlobalIDString = 3DBE0D001F3B181A0099AA32;
			remoteInfo = fishhook;
		};
		2D16E6851FA4F8DC00B85C8A /* PBXContainerItemProxy */ = {
			isa = PBXContainerItemProxy;
			containerPortal = 139FDEE61B06529A00C62182 /* RCTWebSocket.xcodeproj */;
			proxyType = 2;
			remoteGlobalIDString = 3DBE0D0D1F3B181C0099AA32;
			remoteInfo = "fishhook-tvOS";
		};
		2DF0FFDE2056DD460020B375 /* PBXContainerItemProxy */ = {
			isa = PBXContainerItemProxy;
			containerPortal = 146833FF1AC3E56700842450 /* React.xcodeproj */;
			proxyType = 2;
			remoteGlobalIDString = EBF21BDC1FC498900052F4D5;
			remoteInfo = jsinspector;
		};
		2DF0FFE02056DD460020B375 /* PBXContainerItemProxy */ = {
			isa = PBXContainerItemProxy;
			containerPortal = 146833FF1AC3E56700842450 /* React.xcodeproj */;
			proxyType = 2;
			remoteGlobalIDString = EBF21BFA1FC4989A0052F4D5;
			remoteInfo = "jsinspector-tvOS";
		};
		2DF0FFE22056DD460020B375 /* PBXContainerItemProxy */ = {
			isa = PBXContainerItemProxy;
			containerPortal = 146833FF1AC3E56700842450 /* React.xcodeproj */;
			proxyType = 2;
			remoteGlobalIDString = 139D7ECE1E25DB7D00323FB7;
			remoteInfo = "third-party";
		};
		2DF0FFE42056DD460020B375 /* PBXContainerItemProxy */ = {
			isa = PBXContainerItemProxy;
			containerPortal = 146833FF1AC3E56700842450 /* React.xcodeproj */;
			proxyType = 2;
			remoteGlobalIDString = 3D383D3C1EBD27B6005632C8;
			remoteInfo = "third-party-tvOS";
		};
		2DF0FFE62056DD460020B375 /* PBXContainerItemProxy */ = {
			isa = PBXContainerItemProxy;
			containerPortal = 146833FF1AC3E56700842450 /* React.xcodeproj */;
			proxyType = 2;
			remoteGlobalIDString = 139D7E881E25C6D100323FB7;
			remoteInfo = "double-conversion";
		};
		2DF0FFE82056DD460020B375 /* PBXContainerItemProxy */ = {
			isa = PBXContainerItemProxy;
			containerPortal = 146833FF1AC3E56700842450 /* React.xcodeproj */;
			proxyType = 2;
			remoteGlobalIDString = 3D383D621EBD27B9005632C8;
			remoteInfo = "double-conversion-tvOS";
		};
		2DF0FFEA2056DD460020B375 /* PBXContainerItemProxy */ = {
			isa = PBXContainerItemProxy;
			containerPortal = 146833FF1AC3E56700842450 /* React.xcodeproj */;
			proxyType = 2;
			remoteGlobalIDString = 9936F3131F5F2E4B0010BF04;
			remoteInfo = privatedata;
		};
		2DF0FFEC2056DD460020B375 /* PBXContainerItemProxy */ = {
			isa = PBXContainerItemProxy;
			containerPortal = 146833FF1AC3E56700842450 /* React.xcodeproj */;
			proxyType = 2;
			remoteGlobalIDString = 9936F32F1F5F2E5B0010BF04;
			remoteInfo = "privatedata-tvOS";
		};
		3DAD3E831DF850E9000B6D8A /* PBXContainerItemProxy */ = {
			isa = PBXContainerItemProxy;
			containerPortal = 00C302BB1ABCB91800DB3ED1 /* RCTImage.xcodeproj */;
			proxyType = 2;
			remoteGlobalIDString = 2D2A283A1D9B042B00D4039D;
			remoteInfo = "RCTImage-tvOS";
		};
		3DAD3E871DF850E9000B6D8A /* PBXContainerItemProxy */ = {
			isa = PBXContainerItemProxy;
			containerPortal = 78C398B01ACF4ADC00677621 /* RCTLinking.xcodeproj */;
			proxyType = 2;
			remoteGlobalIDString = 2D2A28471D9B043800D4039D;
			remoteInfo = "RCTLinking-tvOS";
		};
		3DAD3E8B1DF850E9000B6D8A /* PBXContainerItemProxy */ = {
			isa = PBXContainerItemProxy;
			containerPortal = 00C302D31ABCB9D200DB3ED1 /* RCTNetwork.xcodeproj */;
			proxyType = 2;
			remoteGlobalIDString = 2D2A28541D9B044C00D4039D;
			remoteInfo = "RCTNetwork-tvOS";
		};
		3DAD3E8F1DF850E9000B6D8A /* PBXContainerItemProxy */ = {
			isa = PBXContainerItemProxy;
			containerPortal = 139105B61AF99BAD00B5F7CC /* RCTSettings.xcodeproj */;
			proxyType = 2;
			remoteGlobalIDString = 2D2A28611D9B046600D4039D;
			remoteInfo = "RCTSettings-tvOS";
		};
		3DAD3E931DF850E9000B6D8A /* PBXContainerItemProxy */ = {
			isa = PBXContainerItemProxy;
			containerPortal = 832341B01AAA6A8300B99B32 /* RCTText.xcodeproj */;
			proxyType = 2;
			remoteGlobalIDString = 2D2A287B1D9B048500D4039D;
			remoteInfo = "RCTText-tvOS";
		};
		3DAD3E981DF850E9000B6D8A /* PBXContainerItemProxy */ = {
			isa = PBXContainerItemProxy;
			containerPortal = 139FDEE61B06529A00C62182 /* RCTWebSocket.xcodeproj */;
			proxyType = 2;
			remoteGlobalIDString = 2D2A28881D9B049200D4039D;
			remoteInfo = "RCTWebSocket-tvOS";
		};
		3DAD3EA21DF850E9000B6D8A /* PBXContainerItemProxy */ = {
			isa = PBXContainerItemProxy;
			containerPortal = 146833FF1AC3E56700842450 /* React.xcodeproj */;
			proxyType = 2;
			remoteGlobalIDString = 2D2A28131D9B038B00D4039D;
			remoteInfo = "React-tvOS";
		};
		3DAD3EA41DF850E9000B6D8A /* PBXContainerItemProxy */ = {
			isa = PBXContainerItemProxy;
			containerPortal = 146833FF1AC3E56700842450 /* React.xcodeproj */;
			proxyType = 2;
			remoteGlobalIDString = 3D3C059A1DE3340900C268FA;
			remoteInfo = yoga;
		};
		3DAD3EA61DF850E9000B6D8A /* PBXContainerItemProxy */ = {
			isa = PBXContainerItemProxy;
			containerPortal = 146833FF1AC3E56700842450 /* React.xcodeproj */;
			proxyType = 2;
			remoteGlobalIDString = 3D3C06751DE3340C00C268FA;
			remoteInfo = "yoga-tvOS";
		};
		3DAD3EA81DF850E9000B6D8A /* PBXContainerItemProxy */ = {
			isa = PBXContainerItemProxy;
			containerPortal = 146833FF1AC3E56700842450 /* React.xcodeproj */;
			proxyType = 2;
			remoteGlobalIDString = 3D3CD9251DE5FBEC00167DC4;
			remoteInfo = cxxreact;
		};
		3DAD3EAA1DF850E9000B6D8A /* PBXContainerItemProxy */ = {
			isa = PBXContainerItemProxy;
			containerPortal = 146833FF1AC3E56700842450 /* React.xcodeproj */;
			proxyType = 2;
			remoteGlobalIDString = 3D3CD9321DE5FBEE00167DC4;
			remoteInfo = "cxxreact-tvOS";
		};
		3DAD3EAC1DF850E9000B6D8A /* PBXContainerItemProxy */ = {
			isa = PBXContainerItemProxy;
			containerPortal = 146833FF1AC3E56700842450 /* React.xcodeproj */;
			proxyType = 2;
			remoteGlobalIDString = 3D3CD90B1DE5FBD600167DC4;
			remoteInfo = jschelpers;
		};
		3DAD3EAE1DF850E9000B6D8A /* PBXContainerItemProxy */ = {
			isa = PBXContainerItemProxy;
			containerPortal = 146833FF1AC3E56700842450 /* React.xcodeproj */;
			proxyType = 2;
			remoteGlobalIDString = 3D3CD9181DE5FBD800167DC4;
			remoteInfo = "jschelpers-tvOS";
		};
		5E9157321DD0AC6500FF2AA8 /* PBXContainerItemProxy */ = {
			isa = PBXContainerItemProxy;
			containerPortal = 5E91572D1DD0AC6500FF2AA8 /* RCTAnimation.xcodeproj */;
			proxyType = 2;
			remoteGlobalIDString = 134814201AA4EA6300B7C361;
			remoteInfo = RCTAnimation;
		};
		5E9157341DD0AC6500FF2AA8 /* PBXContainerItemProxy */ = {
			isa = PBXContainerItemProxy;
			containerPortal = 5E91572D1DD0AC6500FF2AA8 /* RCTAnimation.xcodeproj */;
			proxyType = 2;
			remoteGlobalIDString = 2D2A28201D9B03D100D4039D;
			remoteInfo = "RCTAnimation-tvOS";
		};
		78C398B81ACF4ADC00677621 /* PBXContainerItemProxy */ = {
			isa = PBXContainerItemProxy;
			containerPortal = 78C398B01ACF4ADC00677621 /* RCTLinking.xcodeproj */;
			proxyType = 2;
			remoteGlobalIDString = 134814201AA4EA6300B7C361;
			remoteInfo = RCTLinking;
		};
		832341B41AAA6A8300B99B32 /* PBXContainerItemProxy */ = {
			isa = PBXContainerItemProxy;
			containerPortal = 832341B01AAA6A8300B99B32 /* RCTText.xcodeproj */;
			proxyType = 2;
			remoteGlobalIDString = 58B5119B1A9E6C1200147676;
			remoteInfo = RCTText;
		};
		99A6776A215AC7DE0023B45E /* PBXContainerItemProxy */ = {
			isa = PBXContainerItemProxy;
			containerPortal = B678372F4B544A768BDE1E41 /* RNRandomBytes.xcodeproj */;
			proxyType = 2;
			remoteGlobalIDString = 163CDE4E2087CAD3001065FB;
			remoteInfo = "RNRandomBytes-tvOS";
		};
		C20E8C521ED8D3490018186B /* PBXContainerItemProxy */ = {
			isa = PBXContainerItemProxy;
			containerPortal = A1621F22B5024BD3988E93F0 /* RNVectorIcons.xcodeproj */;
			proxyType = 2;
			remoteGlobalIDString = 5DBEB1501B18CEA900B34395;
			remoteInfo = RNVectorIcons;
		};
		C23C4D7D1ED58FA6008B5786 /* PBXContainerItemProxy */ = {
			isa = PBXContainerItemProxy;
			containerPortal = 10B32057C9914AD5AC8E2D10 /* RNFS.xcodeproj */;
			proxyType = 2;
			remoteGlobalIDString = F12AFB9B1ADAF8F800E0535D;
			remoteInfo = RNFS;
		};
		C2A066CF218B7A2800214F43 /* PBXContainerItemProxy */ = {
			isa = PBXContainerItemProxy;
			containerPortal = B678372F4B544A768BDE1E41 /* RNRandomBytes.xcodeproj */;
			proxyType = 2;
			remoteGlobalIDString = 163CDE4E2087CAD3001065FB;
			remoteInfo = "RNRandomBytes-tvOS";
		};
		C2ADA9D01F5735CA009D97EB /* PBXContainerItemProxy */ = {
			isa = PBXContainerItemProxy;
			containerPortal = B678372F4B544A768BDE1E41 /* RNRandomBytes.xcodeproj */;
			proxyType = 2;
			remoteGlobalIDString = 73EEC9391BFE4B1D00D468EB;
			remoteInfo = RNRandomBytes;
		};
		C2AF3D12207916FB00A40A70 /* PBXContainerItemProxy */ = {
			isa = PBXContainerItemProxy;
			containerPortal = ADBDB91F1DFEBF0600ED6528 /* RCTBlob.xcodeproj */;
			proxyType = 2;
			remoteGlobalIDString = 358F4ED71D1E81A9004DF814;
			remoteInfo = RCTBlob;
		};
		C2AF3D14207916FB00A40A70 /* PBXContainerItemProxy */ = {
			isa = PBXContainerItemProxy;
			containerPortal = ADBDB91F1DFEBF0600ED6528 /* RCTBlob.xcodeproj */;
			proxyType = 2;
			remoteGlobalIDString = ADD01A681E09402E00F6D226;
			remoteInfo = "RCTBlob-tvOS";
		};
		C2AF3D4E207916FC00A40A70 /* PBXContainerItemProxy */ = {
			isa = PBXContainerItemProxy;
			containerPortal = 16F5703FDC0843AF892998C3 /* RNKeychain.xcodeproj */;
			proxyType = 2;
			remoteGlobalIDString = 5D82366F1B0CE05B005A9EF3;
			remoteInfo = RNKeychain;
		};
		C2AF3D50207916FC00A40A70 /* PBXContainerItemProxy */ = {
			isa = PBXContainerItemProxy;
			containerPortal = 16F5703FDC0843AF892998C3 /* RNKeychain.xcodeproj */;
			proxyType = 2;
			remoteGlobalIDString = 6478985F1F38BF9100DA1C12;
			remoteInfo = "RNKeychain-tvOS";
		};
		C2AF3D53207916FC00A40A70 /* PBXContainerItemProxy */ = {
			isa = PBXContainerItemProxy;
			containerPortal = 46771EDC56994001BF7A4321 /* TouchID.xcodeproj */;
			proxyType = 2;
			remoteGlobalIDString = 134814201AA4EA6300B7C361;
			remoteInfo = TouchID;
		};
/* End PBXContainerItemProxy section */

/* Begin PBXFileReference section */
		008F07F21AC5B25A0029DE68 /* main.jsbundle */ = {isa = PBXFileReference; fileEncoding = 4; lastKnownFileType = text; path = main.jsbundle; sourceTree = "<group>"; };
		00C302A71ABCB8CE00DB3ED1 /* RCTActionSheet.xcodeproj */ = {isa = PBXFileReference; lastKnownFileType = "wrapper.pb-project"; name = RCTActionSheet.xcodeproj; path = "../node_modules/react-native/Libraries/ActionSheetIOS/RCTActionSheet.xcodeproj"; sourceTree = "<group>"; };
		00C302B51ABCB90400DB3ED1 /* RCTGeolocation.xcodeproj */ = {isa = PBXFileReference; lastKnownFileType = "wrapper.pb-project"; name = RCTGeolocation.xcodeproj; path = "../node_modules/react-native/Libraries/Geolocation/RCTGeolocation.xcodeproj"; sourceTree = "<group>"; };
		00C302BB1ABCB91800DB3ED1 /* RCTImage.xcodeproj */ = {isa = PBXFileReference; lastKnownFileType = "wrapper.pb-project"; name = RCTImage.xcodeproj; path = "../node_modules/react-native/Libraries/Image/RCTImage.xcodeproj"; sourceTree = "<group>"; };
		00C302D31ABCB9D200DB3ED1 /* RCTNetwork.xcodeproj */ = {isa = PBXFileReference; lastKnownFileType = "wrapper.pb-project"; name = RCTNetwork.xcodeproj; path = "../node_modules/react-native/Libraries/Network/RCTNetwork.xcodeproj"; sourceTree = "<group>"; };
		00C302DF1ABCB9EE00DB3ED1 /* RCTVibration.xcodeproj */ = {isa = PBXFileReference; lastKnownFileType = "wrapper.pb-project"; name = RCTVibration.xcodeproj; path = "../node_modules/react-native/Libraries/Vibration/RCTVibration.xcodeproj"; sourceTree = "<group>"; };
		00E356EE1AD99517003FC87E /* ButtercupTests.xctest */ = {isa = PBXFileReference; explicitFileType = wrapper.cfbundle; includeInIndex = 0; path = ButtercupTests.xctest; sourceTree = BUILT_PRODUCTS_DIR; };
		00E356F11AD99517003FC87E /* Info.plist */ = {isa = PBXFileReference; lastKnownFileType = text.plist.xml; path = Info.plist; sourceTree = "<group>"; };
		00E356F21AD99517003FC87E /* ButtercupTests.m */ = {isa = PBXFileReference; lastKnownFileType = sourcecode.c.objc; path = ButtercupTests.m; sourceTree = "<group>"; };
		0DDEC782F5AC468DB7A1AD40 /* MaterialCommunityIcons.ttf */ = {isa = PBXFileReference; explicitFileType = undefined; fileEncoding = 9; includeInIndex = 0; lastKnownFileType = unknown; name = MaterialCommunityIcons.ttf; path = "../node_modules/react-native-vector-icons/Fonts/MaterialCommunityIcons.ttf"; sourceTree = "<group>"; };
		10B32057C9914AD5AC8E2D10 /* RNFS.xcodeproj */ = {isa = PBXFileReference; explicitFileType = undefined; fileEncoding = 9; includeInIndex = 0; lastKnownFileType = "wrapper.pb-project"; name = RNFS.xcodeproj; path = "../node_modules/react-native-fs/RNFS.xcodeproj"; sourceTree = "<group>"; };
		139105B61AF99BAD00B5F7CC /* RCTSettings.xcodeproj */ = {isa = PBXFileReference; lastKnownFileType = "wrapper.pb-project"; name = RCTSettings.xcodeproj; path = "../node_modules/react-native/Libraries/Settings/RCTSettings.xcodeproj"; sourceTree = "<group>"; };
		139FDEE61B06529A00C62182 /* RCTWebSocket.xcodeproj */ = {isa = PBXFileReference; lastKnownFileType = "wrapper.pb-project"; name = RCTWebSocket.xcodeproj; path = "../node_modules/react-native/Libraries/WebSocket/RCTWebSocket.xcodeproj"; sourceTree = "<group>"; };
		13B07F961A680F5B00A75B9A /* Buttercup.app */ = {isa = PBXFileReference; explicitFileType = wrapper.application; includeInIndex = 0; path = Buttercup.app; sourceTree = BUILT_PRODUCTS_DIR; };
		13B07FAF1A68108700A75B9A /* AppDelegate.h */ = {isa = PBXFileReference; fileEncoding = 4; lastKnownFileType = sourcecode.c.h; name = AppDelegate.h; path = Buttercup/AppDelegate.h; sourceTree = "<group>"; };
		13B07FB01A68108700A75B9A /* AppDelegate.m */ = {isa = PBXFileReference; fileEncoding = 4; lastKnownFileType = sourcecode.c.objc; name = AppDelegate.m; path = Buttercup/AppDelegate.m; sourceTree = "<group>"; };
		13B07FB21A68108700A75B9A /* Base */ = {isa = PBXFileReference; lastKnownFileType = file.xib; name = Base; path = Base.lproj/LaunchScreen.xib; sourceTree = "<group>"; };
		13B07FB51A68108700A75B9A /* Images.xcassets */ = {isa = PBXFileReference; lastKnownFileType = folder.assetcatalog; name = Images.xcassets; path = Buttercup/Images.xcassets; sourceTree = "<group>"; };
		13B07FB61A68108700A75B9A /* Info.plist */ = {isa = PBXFileReference; fileEncoding = 4; lastKnownFileType = text.plist.xml; name = Info.plist; path = Buttercup/Info.plist; sourceTree = "<group>"; };
		13B07FB71A68108700A75B9A /* main.m */ = {isa = PBXFileReference; fileEncoding = 4; lastKnownFileType = sourcecode.c.objc; name = main.m; path = Buttercup/main.m; sourceTree = "<group>"; };
		146833FF1AC3E56700842450 /* React.xcodeproj */ = {isa = PBXFileReference; lastKnownFileType = "wrapper.pb-project"; name = React.xcodeproj; path = "../node_modules/react-native/React/React.xcodeproj"; sourceTree = "<group>"; };
		16F5703FDC0843AF892998C3 /* RNKeychain.xcodeproj */ = {isa = PBXFileReference; explicitFileType = undefined; fileEncoding = 9; includeInIndex = 0; lastKnownFileType = "wrapper.pb-project"; name = RNKeychain.xcodeproj; path = "../node_modules/react-native-keychain/RNKeychain.xcodeproj"; sourceTree = "<group>"; };
		19FCC2D269F844C8BF09D78C /* Octicons.ttf */ = {isa = PBXFileReference; explicitFileType = undefined; fileEncoding = 9; includeInIndex = 0; lastKnownFileType = unknown; name = Octicons.ttf; path = "../node_modules/react-native-vector-icons/Fonts/Octicons.ttf"; sourceTree = "<group>"; };
		29C796149C7F4A96A29E4D40 /* libRNKeychain.a */ = {isa = PBXFileReference; explicitFileType = undefined; fileEncoding = 9; includeInIndex = 0; lastKnownFileType = archive.ar; path = libRNKeychain.a; sourceTree = "<group>"; };
		2D02E47B1E0B4A5D006451C7 /* Buttercup-tvOS.app */ = {isa = PBXFileReference; explicitFileType = wrapper.application; includeInIndex = 0; path = "Buttercup-tvOS.app"; sourceTree = BUILT_PRODUCTS_DIR; };
		2D02E4901E0B4A5D006451C7 /* Buttercup-tvOSTests.xctest */ = {isa = PBXFileReference; explicitFileType = wrapper.cfbundle; includeInIndex = 0; path = "Buttercup-tvOSTests.xctest"; sourceTree = BUILT_PRODUCTS_DIR; };
		2D16E6891FA4F8E400B85C8A /* libReact.a */ = {isa = PBXFileReference; explicitFileType = archive.ar; path = libReact.a; sourceTree = BUILT_PRODUCTS_DIR; };
		2DDF6BBB133149AC94941F54 /* libRNRandomBytes.a */ = {isa = PBXFileReference; explicitFileType = undefined; fileEncoding = 9; includeInIndex = 0; lastKnownFileType = archive.ar; path = libRNRandomBytes.a; sourceTree = "<group>"; };
		3B2F0EE59F70430699DE22E3 /* libRNVectorIcons.a */ = {isa = PBXFileReference; explicitFileType = undefined; fileEncoding = 9; includeInIndex = 0; lastKnownFileType = archive.ar; path = libRNVectorIcons.a; sourceTree = "<group>"; };
		3CEA96C243934CE395797F2D /* MaterialIcons.ttf */ = {isa = PBXFileReference; explicitFileType = undefined; fileEncoding = 9; includeInIndex = 0; lastKnownFileType = unknown; name = MaterialIcons.ttf; path = "../node_modules/react-native-vector-icons/Fonts/MaterialIcons.ttf"; sourceTree = "<group>"; };
		46771EDC56994001BF7A4321 /* TouchID.xcodeproj */ = {isa = PBXFileReference; explicitFileType = undefined; fileEncoding = 9; includeInIndex = 0; lastKnownFileType = "wrapper.pb-project"; name = TouchID.xcodeproj; path = "../node_modules/react-native-touch-id/TouchID.xcodeproj"; sourceTree = "<group>"; };
		476FD2FED5464740BFA551B3 /* FontAwesome.ttf */ = {isa = PBXFileReference; explicitFileType = undefined; fileEncoding = 9; includeInIndex = 0; lastKnownFileType = unknown; name = FontAwesome.ttf; path = "../node_modules/react-native-vector-icons/Fonts/FontAwesome.ttf"; sourceTree = "<group>"; };
		5CF85AFBFDFD45758A3B2400 /* Zocial.ttf */ = {isa = PBXFileReference; explicitFileType = undefined; fileEncoding = 9; includeInIndex = 0; lastKnownFileType = unknown; name = Zocial.ttf; path = "../node_modules/react-native-vector-icons/Fonts/Zocial.ttf"; sourceTree = "<group>"; };
		5DF36A447445434284F83319 /* Entypo.ttf */ = {isa = PBXFileReference; explicitFileType = undefined; fileEncoding = 9; includeInIndex = 0; lastKnownFileType = unknown; name = Entypo.ttf; path = "../node_modules/react-native-vector-icons/Fonts/Entypo.ttf"; sourceTree = "<group>"; };
		5E91572D1DD0AC6500FF2AA8 /* RCTAnimation.xcodeproj */ = {isa = PBXFileReference; lastKnownFileType = "wrapper.pb-project"; name = RCTAnimation.xcodeproj; path = "../node_modules/react-native/Libraries/NativeAnimation/RCTAnimation.xcodeproj"; sourceTree = "<group>"; };
		5F492DA2907E4FEDAC51BB80 /* Foundation.ttf */ = {isa = PBXFileReference; explicitFileType = undefined; fileEncoding = 9; includeInIndex = 0; lastKnownFileType = unknown; name = Foundation.ttf; path = "../node_modules/react-native-vector-icons/Fonts/Foundation.ttf"; sourceTree = "<group>"; };
		6D1436390EF8481595521599 /* EvilIcons.ttf */ = {isa = PBXFileReference; explicitFileType = undefined; fileEncoding = 9; includeInIndex = 0; lastKnownFileType = unknown; name = EvilIcons.ttf; path = "../node_modules/react-native-vector-icons/Fonts/EvilIcons.ttf"; sourceTree = "<group>"; };
		78C398B01ACF4ADC00677621 /* RCTLinking.xcodeproj */ = {isa = PBXFileReference; lastKnownFileType = "wrapper.pb-project"; name = RCTLinking.xcodeproj; path = "../node_modules/react-native/Libraries/LinkingIOS/RCTLinking.xcodeproj"; sourceTree = "<group>"; };
		832341B01AAA6A8300B99B32 /* RCTText.xcodeproj */ = {isa = PBXFileReference; lastKnownFileType = "wrapper.pb-project"; name = RCTText.xcodeproj; path = "../node_modules/react-native/Libraries/Text/RCTText.xcodeproj"; sourceTree = "<group>"; };
		99851D6F20C984E800EAC115 /* libcrypto.a */ = {isa = PBXFileReference; lastKnownFileType = archive.ar; name = libcrypto.a; path = ../crypto/target/universal/release/libcrypto.a; sourceTree = "<group>"; };
		99851D7120C985FA00EAC115 /* libresolv.tbd */ = {isa = PBXFileReference; lastKnownFileType = "sourcecode.text-based-dylib-definition"; name = libresolv.tbd; path = usr/lib/libresolv.tbd; sourceTree = SDKROOT; };
		99851D7320C9B7FC00EAC115 /* CryptoBridge.h */ = {isa = PBXFileReference; lastKnownFileType = sourcecode.c.h; path = CryptoBridge.h; sourceTree = "<group>"; };
		99851D7420C9B83E00EAC115 /* CryptoBridge.m */ = {isa = PBXFileReference; lastKnownFileType = sourcecode.c.objc; path = CryptoBridge.m; sourceTree = "<group>"; };
		99851D7620C9B89C00EAC115 /* CryptoBindings.h */ = {isa = PBXFileReference; fileEncoding = 4; lastKnownFileType = sourcecode.c.h; name = CryptoBindings.h; path = ../crypto/src/CryptoBindings.h; sourceTree = "<group>"; };
		99A6776E215AC7DF0023B45E /* AuthenticationServices.framework */ = {isa = PBXFileReference; lastKnownFileType = wrapper.framework; name = AuthenticationServices.framework; path = System/Library/Frameworks/AuthenticationServices.framework; sourceTree = SDKROOT; };
		99A67770215AC7DF0023B45E /* Buttercup.entitlements */ = {isa = PBXFileReference; lastKnownFileType = text.plist.entitlements; name = Buttercup.entitlements; path = Buttercup/Buttercup.entitlements; sourceTree = "<group>"; };
		A1621F22B5024BD3988E93F0 /* RNVectorIcons.xcodeproj */ = {isa = PBXFileReference; explicitFileType = undefined; fileEncoding = 9; includeInIndex = 0; lastKnownFileType = "wrapper.pb-project"; name = RNVectorIcons.xcodeproj; path = "../node_modules/react-native-vector-icons/RNVectorIcons.xcodeproj"; sourceTree = "<group>"; };
		ADBDB91F1DFEBF0600ED6528 /* RCTBlob.xcodeproj */ = {isa = PBXFileReference; lastKnownFileType = "wrapper.pb-project"; name = RCTBlob.xcodeproj; path = "../node_modules/react-native/Libraries/Blob/RCTBlob.xcodeproj"; sourceTree = "<group>"; };
		B678372F4B544A768BDE1E41 /* RNRandomBytes.xcodeproj */ = {isa = PBXFileReference; explicitFileType = undefined; fileEncoding = 9; includeInIndex = 0; lastKnownFileType = "wrapper.pb-project"; name = RNRandomBytes.xcodeproj; path = "../node_modules/react-native-randombytes/RNRandomBytes.xcodeproj"; sourceTree = "<group>"; };
		C26F52BE1F5736CE000EB570 /* BCHelpers.h */ = {isa = PBXFileReference; fileEncoding = 4; lastKnownFileType = sourcecode.c.h; path = BCHelpers.h; sourceTree = "<group>"; };
		C26F52BF1F5736CE000EB570 /* BCHelpers.m */ = {isa = PBXFileReference; fileEncoding = 4; lastKnownFileType = sourcecode.c.objc; path = BCHelpers.m; sourceTree = "<group>"; };
		C26F52DD1F5739B6000EB570 /* BCHelpersTests.m */ = {isa = PBXFileReference; fileEncoding = 4; lastKnownFileType = sourcecode.c.objc; path = BCHelpersTests.m; sourceTree = "<group>"; };
		C2F3488920FB5463000EC30D /* Crypto.h */ = {isa = PBXFileReference; lastKnownFileType = sourcecode.c.h; path = Crypto.h; sourceTree = "<group>"; };
		C2F3488A20FB5463000EC30D /* Crypto.m */ = {isa = PBXFileReference; lastKnownFileType = sourcecode.c.objc; path = Crypto.m; sourceTree = "<group>"; };
		C2F3488C20FB7EEA000EC30D /* CryptoTests.m */ = {isa = PBXFileReference; lastKnownFileType = sourcecode.c.objc; path = CryptoTests.m; sourceTree = "<group>"; };
		C4CDACA32E214A28AD3AF336 /* Ionicons.ttf */ = {isa = PBXFileReference; explicitFileType = undefined; fileEncoding = 9; includeInIndex = 0; lastKnownFileType = unknown; name = Ionicons.ttf; path = "../node_modules/react-native-vector-icons/Fonts/Ionicons.ttf"; sourceTree = "<group>"; };
		C526BB0D8D7F42AFB7E8DF31 /* SimpleLineIcons.ttf */ = {isa = PBXFileReference; explicitFileType = undefined; fileEncoding = 9; includeInIndex = 0; lastKnownFileType = unknown; name = SimpleLineIcons.ttf; path = "../node_modules/react-native-vector-icons/Fonts/SimpleLineIcons.ttf"; sourceTree = "<group>"; };
		EE6B43702ADD4E138BE40FF9 /* libTouchID.a */ = {isa = PBXFileReference; explicitFileType = undefined; fileEncoding = 9; includeInIndex = 0; lastKnownFileType = archive.ar; path = libTouchID.a; sourceTree = "<group>"; };
/* End PBXFileReference section */

/* Begin PBXFrameworksBuildPhase section */
		00E356EB1AD99517003FC87E /* Frameworks */ = {
			isa = PBXFrameworksBuildPhase;
			buildActionMask = 2147483647;
			files = (
				140ED2AC1D01E1AD002B40FF /* libReact.a in Frameworks */,
			);
			runOnlyForDeploymentPostprocessing = 0;
		};
		13B07F8C1A680F5B00A75B9A /* Frameworks */ = {
			isa = PBXFrameworksBuildPhase;
			buildActionMask = 2147483647;
			files = (
				99A6776F215AC7DF0023B45E /* AuthenticationServices.framework in Frameworks */,
				99851D7220C985FA00EAC115 /* libresolv.tbd in Frameworks */,
				11D1A2F320CAFA9E000508D9 /* libRCTAnimation.a in Frameworks */,
				99D0F23020E2929B00FD05D7 /* libcrypto.a in Frameworks */,
				146834051AC3E58100842450 /* libReact.a in Frameworks */,
				00C302E51ABCBA2D00DB3ED1 /* libRCTActionSheet.a in Frameworks */,
				00C302E71ABCBA2D00DB3ED1 /* libRCTGeolocation.a in Frameworks */,
				00C302E81ABCBA2D00DB3ED1 /* libRCTImage.a in Frameworks */,
				133E29F31AD74F7200F7D852 /* libRCTLinking.a in Frameworks */,
				00C302E91ABCBA2D00DB3ED1 /* libRCTNetwork.a in Frameworks */,
				139105C61AF99C1200B5F7CC /* libRCTSettings.a in Frameworks */,
				832341BD1AAA6AB300B99B32 /* libRCTText.a in Frameworks */,
				00C302EA1ABCBA2D00DB3ED1 /* libRCTVibration.a in Frameworks */,
				139FDEF61B0652A700C62182 /* libRCTWebSocket.a in Frameworks */,
				3E603D47F48440489E0182E4 /* libRNVectorIcons.a in Frameworks */,
				BEB97DFEB83643518C9C49E2 /* libRNRandomBytes.a in Frameworks */,
				55502B73129D4E8AA4FDFC1D /* libTouchID.a in Frameworks */,
				761AC4ADA80C4F599626C0F5 /* libRNKeychain.a in Frameworks */,
			);
			runOnlyForDeploymentPostprocessing = 0;
		};
		2D02E4781E0B4A5D006451C7 /* Frameworks */ = {
			isa = PBXFrameworksBuildPhase;
			buildActionMask = 2147483647;
			files = (
				2D16E6881FA4F8E400B85C8A /* libReact.a in Frameworks */,
				2D02E4C21E0B4AEC006451C7 /* libRCTAnimation.a in Frameworks */,
				2D02E4C31E0B4AEC006451C7 /* libRCTImage-tvOS.a in Frameworks */,
				2D02E4C41E0B4AEC006451C7 /* libRCTLinking-tvOS.a in Frameworks */,
				2D02E4C51E0B4AEC006451C7 /* libRCTNetwork-tvOS.a in Frameworks */,
				2D02E4C61E0B4AEC006451C7 /* libRCTSettings-tvOS.a in Frameworks */,
				2D02E4C71E0B4AEC006451C7 /* libRCTText-tvOS.a in Frameworks */,
				2D02E4C81E0B4AEC006451C7 /* libRCTWebSocket-tvOS.a in Frameworks */,
			);
			runOnlyForDeploymentPostprocessing = 0;
		};
		2D02E48D1E0B4A5D006451C7 /* Frameworks */ = {
			isa = PBXFrameworksBuildPhase;
			buildActionMask = 2147483647;
			files = (
				2DF0FFEE2056DD460020B375 /* libReact.a in Frameworks */,
			);
			runOnlyForDeploymentPostprocessing = 0;
		};
/* End PBXFrameworksBuildPhase section */

/* Begin PBXGroup section */
		00C302A81ABCB8CE00DB3ED1 /* Products */ = {
			isa = PBXGroup;
			children = (
				00C302AC1ABCB8CE00DB3ED1 /* libRCTActionSheet.a */,
			);
			name = Products;
			sourceTree = "<group>";
		};
		00C302B61ABCB90400DB3ED1 /* Products */ = {
			isa = PBXGroup;
			children = (
				00C302BA1ABCB90400DB3ED1 /* libRCTGeolocation.a */,
			);
			name = Products;
			sourceTree = "<group>";
		};
		00C302BC1ABCB91800DB3ED1 /* Products */ = {
			isa = PBXGroup;
			children = (
				00C302C01ABCB91800DB3ED1 /* libRCTImage.a */,
				3DAD3E841DF850E9000B6D8A /* libRCTImage-tvOS.a */,
			);
			name = Products;
			sourceTree = "<group>";
		};
		00C302D41ABCB9D200DB3ED1 /* Products */ = {
			isa = PBXGroup;
			children = (
				00C302DC1ABCB9D200DB3ED1 /* libRCTNetwork.a */,
				3DAD3E8C1DF850E9000B6D8A /* libRCTNetwork-tvOS.a */,
			);
			name = Products;
			sourceTree = "<group>";
		};
		00C302E01ABCB9EE00DB3ED1 /* Products */ = {
			isa = PBXGroup;
			children = (
				00C302E41ABCB9EE00DB3ED1 /* libRCTVibration.a */,
			);
			name = Products;
			sourceTree = "<group>";
		};
		00E356EF1AD99517003FC87E /* ButtercupTests */ = {
			isa = PBXGroup;
			children = (
				00E356F21AD99517003FC87E /* ButtercupTests.m */,
				C26F52DD1F5739B6000EB570 /* BCHelpersTests.m */,
				C2F3488C20FB7EEA000EC30D /* CryptoTests.m */,
				00E356F01AD99517003FC87E /* Supporting Files */,
			);
			path = ButtercupTests;
			sourceTree = "<group>";
		};
		00E356F01AD99517003FC87E /* Supporting Files */ = {
			isa = PBXGroup;
			children = (
				00E356F11AD99517003FC87E /* Info.plist */,
			);
			name = "Supporting Files";
			sourceTree = "<group>";
		};
		139105B71AF99BAD00B5F7CC /* Products */ = {
			isa = PBXGroup;
			children = (
				139105C11AF99BAD00B5F7CC /* libRCTSettings.a */,
				3DAD3E901DF850E9000B6D8A /* libRCTSettings-tvOS.a */,
			);
			name = Products;
			sourceTree = "<group>";
		};
		139FDEE71B06529A00C62182 /* Products */ = {
			isa = PBXGroup;
			children = (
				139FDEF41B06529B00C62182 /* libRCTWebSocket.a */,
				3DAD3E991DF850E9000B6D8A /* libRCTWebSocket-tvOS.a */,
				2D16E6841FA4F8DC00B85C8A /* libfishhook.a */,
				2D16E6861FA4F8DC00B85C8A /* libfishhook-tvOS.a */,
			);
			name = Products;
			sourceTree = "<group>";
		};
		13B07FAE1A68108700A75B9A /* Buttercup */ = {
			isa = PBXGroup;
			children = (
				99A67770215AC7DF0023B45E /* Buttercup.entitlements */,
				99851D7620C9B89C00EAC115 /* CryptoBindings.h */,
				C26F52BE1F5736CE000EB570 /* BCHelpers.h */,
				C26F52BF1F5736CE000EB570 /* BCHelpers.m */,
				008F07F21AC5B25A0029DE68 /* main.jsbundle */,
				C2F3488920FB5463000EC30D /* Crypto.h */,
				C2F3488A20FB5463000EC30D /* Crypto.m */,
				99851D7320C9B7FC00EAC115 /* CryptoBridge.h */,
				99851D7420C9B83E00EAC115 /* CryptoBridge.m */,
				13B07FAF1A68108700A75B9A /* AppDelegate.h */,
				13B07FB01A68108700A75B9A /* AppDelegate.m */,
				13B07FB51A68108700A75B9A /* Images.xcassets */,
				13B07FB61A68108700A75B9A /* Info.plist */,
				13B07FB11A68108700A75B9A /* LaunchScreen.xib */,
				13B07FB71A68108700A75B9A /* main.m */,
			);
			name = Buttercup;
			sourceTree = "<group>";
		};
		146834001AC3E56700842450 /* Products */ = {
			isa = PBXGroup;
			children = (
				146834041AC3E56700842450 /* libReact.a */,
				3DAD3EA31DF850E9000B6D8A /* libReact.a */,
				3DAD3EA51DF850E9000B6D8A /* libyoga.a */,
				3DAD3EA71DF850E9000B6D8A /* libyoga.a */,
				3DAD3EA91DF850E9000B6D8A /* libcxxreact.a */,
				3DAD3EAB1DF850E9000B6D8A /* libcxxreact.a */,
				3DAD3EAD1DF850E9000B6D8A /* libjschelpers.a */,
				3DAD3EAF1DF850E9000B6D8A /* libjschelpers.a */,
				2DF0FFDF2056DD460020B375 /* libjsinspector.a */,
				2DF0FFE12056DD460020B375 /* libjsinspector-tvOS.a */,
				2DF0FFE32056DD460020B375 /* libthird-party.a */,
				2DF0FFE52056DD460020B375 /* libthird-party.a */,
				2DF0FFE72056DD460020B375 /* libdouble-conversion.a */,
				2DF0FFE92056DD460020B375 /* libdouble-conversion.a */,
				2DF0FFEB2056DD460020B375 /* libprivatedata.a */,
				2DF0FFED2056DD460020B375 /* libprivatedata-tvOS.a */,
			);
			name = Products;
			sourceTree = "<group>";
		};
		2D16E6871FA4F8E400B85C8A /* Frameworks */ = {
			isa = PBXGroup;
			children = (
				99A6776E215AC7DF0023B45E /* AuthenticationServices.framework */,
				99851D7120C985FA00EAC115 /* libresolv.tbd */,
				99851D6F20C984E800EAC115 /* libcrypto.a */,
				2D16E6891FA4F8E400B85C8A /* libReact.a */,
			);
			name = Frameworks;
			sourceTree = "<group>";
		};
		5E91572E1DD0AC6500FF2AA8 /* Products */ = {
			isa = PBXGroup;
			children = (
				5E9157331DD0AC6500FF2AA8 /* libRCTAnimation.a */,
				5E9157351DD0AC6500FF2AA8 /* libRCTAnimation.a */,
			);
			name = Products;
			sourceTree = "<group>";
		};
		78C398B11ACF4ADC00677621 /* Products */ = {
			isa = PBXGroup;
			children = (
				78C398B91ACF4ADC00677621 /* libRCTLinking.a */,
				3DAD3E881DF850E9000B6D8A /* libRCTLinking-tvOS.a */,
			);
			name = Products;
			sourceTree = "<group>";
		};
		832341AE1AAA6A7D00B99B32 /* Libraries */ = {
			isa = PBXGroup;
			children = (
				5E91572D1DD0AC6500FF2AA8 /* RCTAnimation.xcodeproj */,
				146833FF1AC3E56700842450 /* React.xcodeproj */,
				00C302A71ABCB8CE00DB3ED1 /* RCTActionSheet.xcodeproj */,
				ADBDB91F1DFEBF0600ED6528 /* RCTBlob.xcodeproj */,
				00C302B51ABCB90400DB3ED1 /* RCTGeolocation.xcodeproj */,
				00C302BB1ABCB91800DB3ED1 /* RCTImage.xcodeproj */,
				78C398B01ACF4ADC00677621 /* RCTLinking.xcodeproj */,
				00C302D31ABCB9D200DB3ED1 /* RCTNetwork.xcodeproj */,
				139105B61AF99BAD00B5F7CC /* RCTSettings.xcodeproj */,
				832341B01AAA6A8300B99B32 /* RCTText.xcodeproj */,
				00C302DF1ABCB9EE00DB3ED1 /* RCTVibration.xcodeproj */,
				139FDEE61B06529A00C62182 /* RCTWebSocket.xcodeproj */,
				10B32057C9914AD5AC8E2D10 /* RNFS.xcodeproj */,
				A1621F22B5024BD3988E93F0 /* RNVectorIcons.xcodeproj */,
				B678372F4B544A768BDE1E41 /* RNRandomBytes.xcodeproj */,
				46771EDC56994001BF7A4321 /* TouchID.xcodeproj */,
				16F5703FDC0843AF892998C3 /* RNKeychain.xcodeproj */,
			);
			name = Libraries;
			sourceTree = "<group>";
		};
		832341B11AAA6A8300B99B32 /* Products */ = {
			isa = PBXGroup;
			children = (
				832341B51AAA6A8300B99B32 /* libRCTText.a */,
				3DAD3E941DF850E9000B6D8A /* libRCTText-tvOS.a */,
			);
			name = Products;
			sourceTree = "<group>";
		};
		83CBB9F61A601CBA00E9B192 = {
			isa = PBXGroup;
			children = (
				13B07FAE1A68108700A75B9A /* Buttercup */,
				832341AE1AAA6A7D00B99B32 /* Libraries */,
				00E356EF1AD99517003FC87E /* ButtercupTests */,
				83CBBA001A601CBA00E9B192 /* Products */,
				F06253306B464B5FBAA6636B /* Resources */,
				C2756AA21F8742D00036B825 /* Recovered References */,
				2D16E6871FA4F8E400B85C8A /* Frameworks */,
			);
			indentWidth = 4;
			sourceTree = "<group>";
			tabWidth = 4;
			usesTabs = 0;
		};
		83CBBA001A601CBA00E9B192 /* Products */ = {
			isa = PBXGroup;
			children = (
				13B07F961A680F5B00A75B9A /* Buttercup.app */,
				00E356EE1AD99517003FC87E /* ButtercupTests.xctest */,
				2D02E47B1E0B4A5D006451C7 /* Buttercup-tvOS.app */,
				2D02E4901E0B4A5D006451C7 /* Buttercup-tvOSTests.xctest */,
			);
			name = Products;
			sourceTree = "<group>";
		};
		C20E8C361ED8D3490018186B /* Products */ = {
			isa = PBXGroup;
			children = (
				C20E8C531ED8D3490018186B /* libRNVectorIcons.a */,
			);
			name = Products;
			sourceTree = "<group>";
		};
		C23C4D611ED58FA6008B5786 /* Products */ = {
			isa = PBXGroup;
			children = (
				C23C4D7E1ED58FA6008B5786 /* libRNFS.a */,
			);
			name = Products;
			sourceTree = "<group>";
		};
		C2756AA21F8742D00036B825 /* Recovered References */ = {
			isa = PBXGroup;
			children = (
				3B2F0EE59F70430699DE22E3 /* libRNVectorIcons.a */,
				2DDF6BBB133149AC94941F54 /* libRNRandomBytes.a */,
				EE6B43702ADD4E138BE40FF9 /* libTouchID.a */,
				29C796149C7F4A96A29E4D40 /* libRNKeychain.a */,
			);
			name = "Recovered References";
			sourceTree = "<group>";
		};
		C2ADA9B41F5735CA009D97EB /* Products */ = {
			isa = PBXGroup;
			children = (
				C2ADA9D11F5735CA009D97EB /* libRNRandomBytes.a */,
<<<<<<< HEAD
				99A6776B215AC7DE0023B45E /* libRNRandomBytes-tvOS.a */,
=======
				C2A066D0218B7A2800214F43 /* libRNRandomBytes-tvOS.a */,
>>>>>>> fb773194
			);
			name = Products;
			sourceTree = "<group>";
		};
		C2AF3D09207916FA00A40A70 /* Products */ = {
			isa = PBXGroup;
			children = (
				C2AF3D13207916FB00A40A70 /* libRCTBlob.a */,
				C2AF3D15207916FB00A40A70 /* libRCTBlob-tvOS.a */,
			);
			name = Products;
			sourceTree = "<group>";
		};
		C2AF3D48207916FC00A40A70 /* Products */ = {
			isa = PBXGroup;
			children = (
				C2AF3D4F207916FC00A40A70 /* libRNKeychain.a */,
				C2AF3D51207916FC00A40A70 /* libRNKeychain.a */,
			);
			name = Products;
			sourceTree = "<group>";
		};
		C2AF3D4A207916FC00A40A70 /* Products */ = {
			isa = PBXGroup;
			children = (
				C2AF3D54207916FC00A40A70 /* libTouchID.a */,
			);
			name = Products;
			sourceTree = "<group>";
		};
		F06253306B464B5FBAA6636B /* Resources */ = {
			isa = PBXGroup;
			children = (
				5DF36A447445434284F83319 /* Entypo.ttf */,
				6D1436390EF8481595521599 /* EvilIcons.ttf */,
				476FD2FED5464740BFA551B3 /* FontAwesome.ttf */,
				5F492DA2907E4FEDAC51BB80 /* Foundation.ttf */,
				C4CDACA32E214A28AD3AF336 /* Ionicons.ttf */,
				0DDEC782F5AC468DB7A1AD40 /* MaterialCommunityIcons.ttf */,
				3CEA96C243934CE395797F2D /* MaterialIcons.ttf */,
				19FCC2D269F844C8BF09D78C /* Octicons.ttf */,
				C526BB0D8D7F42AFB7E8DF31 /* SimpleLineIcons.ttf */,
				5CF85AFBFDFD45758A3B2400 /* Zocial.ttf */,
			);
			name = Resources;
			sourceTree = "<group>";
		};
/* End PBXGroup section */

/* Begin PBXNativeTarget section */
		00E356ED1AD99517003FC87E /* ButtercupTests */ = {
			isa = PBXNativeTarget;
			buildConfigurationList = 00E357021AD99517003FC87E /* Build configuration list for PBXNativeTarget "ButtercupTests" */;
			buildPhases = (
				00E356EA1AD99517003FC87E /* Sources */,
				00E356EB1AD99517003FC87E /* Frameworks */,
				00E356EC1AD99517003FC87E /* Resources */,
			);
			buildRules = (
			);
			dependencies = (
				00E356F51AD99517003FC87E /* PBXTargetDependency */,
			);
			name = ButtercupTests;
			productName = ButtercupTests;
			productReference = 00E356EE1AD99517003FC87E /* ButtercupTests.xctest */;
			productType = "com.apple.product-type.bundle.unit-test";
		};
		13B07F861A680F5B00A75B9A /* Buttercup */ = {
			isa = PBXNativeTarget;
			buildConfigurationList = 13B07F931A680F5B00A75B9A /* Build configuration list for PBXNativeTarget "Buttercup" */;
			buildPhases = (
				13B07F871A680F5B00A75B9A /* Sources */,
				13B07F8C1A680F5B00A75B9A /* Frameworks */,
				13B07F8E1A680F5B00A75B9A /* Resources */,
				00DD1BFF1BD5951E006B06BC /* Bundle React Native code and images */,
			);
			buildRules = (
			);
			dependencies = (
			);
			name = Buttercup;
			productName = "Hello World";
			productReference = 13B07F961A680F5B00A75B9A /* Buttercup.app */;
			productType = "com.apple.product-type.application";
		};
		2D02E47A1E0B4A5D006451C7 /* Buttercup-tvOS */ = {
			isa = PBXNativeTarget;
			buildConfigurationList = 2D02E4BA1E0B4A5E006451C7 /* Build configuration list for PBXNativeTarget "Buttercup-tvOS" */;
			buildPhases = (
				2D02E4771E0B4A5D006451C7 /* Sources */,
				2D02E4781E0B4A5D006451C7 /* Frameworks */,
				2D02E4791E0B4A5D006451C7 /* Resources */,
				2D02E4CB1E0B4B27006451C7 /* Bundle React Native Code And Images */,
			);
			buildRules = (
			);
			dependencies = (
			);
			name = "Buttercup-tvOS";
			productName = "Buttercup-tvOS";
			productReference = 2D02E47B1E0B4A5D006451C7 /* Buttercup-tvOS.app */;
			productType = "com.apple.product-type.application";
		};
		2D02E48F1E0B4A5D006451C7 /* Buttercup-tvOSTests */ = {
			isa = PBXNativeTarget;
			buildConfigurationList = 2D02E4BB1E0B4A5E006451C7 /* Build configuration list for PBXNativeTarget "Buttercup-tvOSTests" */;
			buildPhases = (
				2D02E48C1E0B4A5D006451C7 /* Sources */,
				2D02E48D1E0B4A5D006451C7 /* Frameworks */,
				2D02E48E1E0B4A5D006451C7 /* Resources */,
			);
			buildRules = (
			);
			dependencies = (
				2D02E4921E0B4A5D006451C7 /* PBXTargetDependency */,
			);
			name = "Buttercup-tvOSTests";
			productName = "Buttercup-tvOSTests";
			productReference = 2D02E4901E0B4A5D006451C7 /* Buttercup-tvOSTests.xctest */;
			productType = "com.apple.product-type.bundle.unit-test";
		};
/* End PBXNativeTarget section */

/* Begin PBXProject section */
		83CBB9F71A601CBA00E9B192 /* Project object */ = {
			isa = PBXProject;
			attributes = {
				LastUpgradeCheck = 0940;
				ORGANIZATIONNAME = Facebook;
				TargetAttributes = {
					00E356ED1AD99517003FC87E = {
						CreatedOnToolsVersion = 6.2;
						DevelopmentTeam = 9D8F4J769D;
						TestTargetID = 13B07F861A680F5B00A75B9A;
					};
					13B07F861A680F5B00A75B9A = {
						DevelopmentTeam = 9D8F4J769D;
						SystemCapabilities = {
							com.apple.AutoFillCredentialProvider = {
								enabled = 1;
							};
						};
					};
					2D02E47A1E0B4A5D006451C7 = {
						CreatedOnToolsVersion = 8.2.1;
						ProvisioningStyle = Automatic;
					};
					2D02E48F1E0B4A5D006451C7 = {
						CreatedOnToolsVersion = 8.2.1;
						ProvisioningStyle = Automatic;
						TestTargetID = 2D02E47A1E0B4A5D006451C7;
					};
				};
			};
			buildConfigurationList = 83CBB9FA1A601CBA00E9B192 /* Build configuration list for PBXProject "Buttercup" */;
			compatibilityVersion = "Xcode 3.2";
			developmentRegion = English;
			hasScannedForEncodings = 0;
			knownRegions = (
				en,
				Base,
			);
			mainGroup = 83CBB9F61A601CBA00E9B192;
			productRefGroup = 83CBBA001A601CBA00E9B192 /* Products */;
			projectDirPath = "";
			projectReferences = (
				{
					ProductGroup = 00C302A81ABCB8CE00DB3ED1 /* Products */;
					ProjectRef = 00C302A71ABCB8CE00DB3ED1 /* RCTActionSheet.xcodeproj */;
				},
				{
					ProductGroup = 5E91572E1DD0AC6500FF2AA8 /* Products */;
					ProjectRef = 5E91572D1DD0AC6500FF2AA8 /* RCTAnimation.xcodeproj */;
				},
				{
					ProductGroup = C2AF3D09207916FA00A40A70 /* Products */;
					ProjectRef = ADBDB91F1DFEBF0600ED6528 /* RCTBlob.xcodeproj */;
				},
				{
					ProductGroup = 00C302B61ABCB90400DB3ED1 /* Products */;
					ProjectRef = 00C302B51ABCB90400DB3ED1 /* RCTGeolocation.xcodeproj */;
				},
				{
					ProductGroup = 00C302BC1ABCB91800DB3ED1 /* Products */;
					ProjectRef = 00C302BB1ABCB91800DB3ED1 /* RCTImage.xcodeproj */;
				},
				{
					ProductGroup = 78C398B11ACF4ADC00677621 /* Products */;
					ProjectRef = 78C398B01ACF4ADC00677621 /* RCTLinking.xcodeproj */;
				},
				{
					ProductGroup = 00C302D41ABCB9D200DB3ED1 /* Products */;
					ProjectRef = 00C302D31ABCB9D200DB3ED1 /* RCTNetwork.xcodeproj */;
				},
				{
					ProductGroup = 139105B71AF99BAD00B5F7CC /* Products */;
					ProjectRef = 139105B61AF99BAD00B5F7CC /* RCTSettings.xcodeproj */;
				},
				{
					ProductGroup = 832341B11AAA6A8300B99B32 /* Products */;
					ProjectRef = 832341B01AAA6A8300B99B32 /* RCTText.xcodeproj */;
				},
				{
					ProductGroup = 00C302E01ABCB9EE00DB3ED1 /* Products */;
					ProjectRef = 00C302DF1ABCB9EE00DB3ED1 /* RCTVibration.xcodeproj */;
				},
				{
					ProductGroup = 139FDEE71B06529A00C62182 /* Products */;
					ProjectRef = 139FDEE61B06529A00C62182 /* RCTWebSocket.xcodeproj */;
				},
				{
					ProductGroup = 146834001AC3E56700842450 /* Products */;
					ProjectRef = 146833FF1AC3E56700842450 /* React.xcodeproj */;
				},
				{
					ProductGroup = C23C4D611ED58FA6008B5786 /* Products */;
					ProjectRef = 10B32057C9914AD5AC8E2D10 /* RNFS.xcodeproj */;
				},
				{
					ProductGroup = C2AF3D48207916FC00A40A70 /* Products */;
					ProjectRef = 16F5703FDC0843AF892998C3 /* RNKeychain.xcodeproj */;
				},
				{
					ProductGroup = C2ADA9B41F5735CA009D97EB /* Products */;
					ProjectRef = B678372F4B544A768BDE1E41 /* RNRandomBytes.xcodeproj */;
				},
				{
					ProductGroup = C20E8C361ED8D3490018186B /* Products */;
					ProjectRef = A1621F22B5024BD3988E93F0 /* RNVectorIcons.xcodeproj */;
				},
				{
					ProductGroup = C2AF3D4A207916FC00A40A70 /* Products */;
					ProjectRef = 46771EDC56994001BF7A4321 /* TouchID.xcodeproj */;
				},
			);
			projectRoot = "";
			targets = (
				13B07F861A680F5B00A75B9A /* Buttercup */,
				00E356ED1AD99517003FC87E /* ButtercupTests */,
				2D02E47A1E0B4A5D006451C7 /* Buttercup-tvOS */,
				2D02E48F1E0B4A5D006451C7 /* Buttercup-tvOSTests */,
			);
		};
/* End PBXProject section */

/* Begin PBXReferenceProxy section */
		00C302AC1ABCB8CE00DB3ED1 /* libRCTActionSheet.a */ = {
			isa = PBXReferenceProxy;
			fileType = archive.ar;
			path = libRCTActionSheet.a;
			remoteRef = 00C302AB1ABCB8CE00DB3ED1 /* PBXContainerItemProxy */;
			sourceTree = BUILT_PRODUCTS_DIR;
		};
		00C302BA1ABCB90400DB3ED1 /* libRCTGeolocation.a */ = {
			isa = PBXReferenceProxy;
			fileType = archive.ar;
			path = libRCTGeolocation.a;
			remoteRef = 00C302B91ABCB90400DB3ED1 /* PBXContainerItemProxy */;
			sourceTree = BUILT_PRODUCTS_DIR;
		};
		00C302C01ABCB91800DB3ED1 /* libRCTImage.a */ = {
			isa = PBXReferenceProxy;
			fileType = archive.ar;
			path = libRCTImage.a;
			remoteRef = 00C302BF1ABCB91800DB3ED1 /* PBXContainerItemProxy */;
			sourceTree = BUILT_PRODUCTS_DIR;
		};
		00C302DC1ABCB9D200DB3ED1 /* libRCTNetwork.a */ = {
			isa = PBXReferenceProxy;
			fileType = archive.ar;
			path = libRCTNetwork.a;
			remoteRef = 00C302DB1ABCB9D200DB3ED1 /* PBXContainerItemProxy */;
			sourceTree = BUILT_PRODUCTS_DIR;
		};
		00C302E41ABCB9EE00DB3ED1 /* libRCTVibration.a */ = {
			isa = PBXReferenceProxy;
			fileType = archive.ar;
			path = libRCTVibration.a;
			remoteRef = 00C302E31ABCB9EE00DB3ED1 /* PBXContainerItemProxy */;
			sourceTree = BUILT_PRODUCTS_DIR;
		};
		139105C11AF99BAD00B5F7CC /* libRCTSettings.a */ = {
			isa = PBXReferenceProxy;
			fileType = archive.ar;
			path = libRCTSettings.a;
			remoteRef = 139105C01AF99BAD00B5F7CC /* PBXContainerItemProxy */;
			sourceTree = BUILT_PRODUCTS_DIR;
		};
		139FDEF41B06529B00C62182 /* libRCTWebSocket.a */ = {
			isa = PBXReferenceProxy;
			fileType = archive.ar;
			path = libRCTWebSocket.a;
			remoteRef = 139FDEF31B06529B00C62182 /* PBXContainerItemProxy */;
			sourceTree = BUILT_PRODUCTS_DIR;
		};
		146834041AC3E56700842450 /* libReact.a */ = {
			isa = PBXReferenceProxy;
			fileType = archive.ar;
			path = libReact.a;
			remoteRef = 146834031AC3E56700842450 /* PBXContainerItemProxy */;
			sourceTree = BUILT_PRODUCTS_DIR;
		};
		2D16E6841FA4F8DC00B85C8A /* libfishhook.a */ = {
			isa = PBXReferenceProxy;
			fileType = archive.ar;
			path = libfishhook.a;
			remoteRef = 2D16E6831FA4F8DC00B85C8A /* PBXContainerItemProxy */;
			sourceTree = BUILT_PRODUCTS_DIR;
		};
		2D16E6861FA4F8DC00B85C8A /* libfishhook-tvOS.a */ = {
			isa = PBXReferenceProxy;
			fileType = archive.ar;
			path = "libfishhook-tvOS.a";
			remoteRef = 2D16E6851FA4F8DC00B85C8A /* PBXContainerItemProxy */;
			sourceTree = BUILT_PRODUCTS_DIR;
		};
		2DF0FFDF2056DD460020B375 /* libjsinspector.a */ = {
			isa = PBXReferenceProxy;
			fileType = archive.ar;
			path = libjsinspector.a;
			remoteRef = 2DF0FFDE2056DD460020B375 /* PBXContainerItemProxy */;
			sourceTree = BUILT_PRODUCTS_DIR;
		};
		2DF0FFE12056DD460020B375 /* libjsinspector-tvOS.a */ = {
			isa = PBXReferenceProxy;
			fileType = archive.ar;
			path = "libjsinspector-tvOS.a";
			remoteRef = 2DF0FFE02056DD460020B375 /* PBXContainerItemProxy */;
			sourceTree = BUILT_PRODUCTS_DIR;
		};
		2DF0FFE32056DD460020B375 /* libthird-party.a */ = {
			isa = PBXReferenceProxy;
			fileType = archive.ar;
			path = "libthird-party.a";
			remoteRef = 2DF0FFE22056DD460020B375 /* PBXContainerItemProxy */;
			sourceTree = BUILT_PRODUCTS_DIR;
		};
		2DF0FFE52056DD460020B375 /* libthird-party.a */ = {
			isa = PBXReferenceProxy;
			fileType = archive.ar;
			path = "libthird-party.a";
			remoteRef = 2DF0FFE42056DD460020B375 /* PBXContainerItemProxy */;
			sourceTree = BUILT_PRODUCTS_DIR;
		};
		2DF0FFE72056DD460020B375 /* libdouble-conversion.a */ = {
			isa = PBXReferenceProxy;
			fileType = archive.ar;
			path = "libdouble-conversion.a";
			remoteRef = 2DF0FFE62056DD460020B375 /* PBXContainerItemProxy */;
			sourceTree = BUILT_PRODUCTS_DIR;
		};
		2DF0FFE92056DD460020B375 /* libdouble-conversion.a */ = {
			isa = PBXReferenceProxy;
			fileType = archive.ar;
			path = "libdouble-conversion.a";
			remoteRef = 2DF0FFE82056DD460020B375 /* PBXContainerItemProxy */;
			sourceTree = BUILT_PRODUCTS_DIR;
		};
		2DF0FFEB2056DD460020B375 /* libprivatedata.a */ = {
			isa = PBXReferenceProxy;
			fileType = archive.ar;
			path = libprivatedata.a;
			remoteRef = 2DF0FFEA2056DD460020B375 /* PBXContainerItemProxy */;
			sourceTree = BUILT_PRODUCTS_DIR;
		};
		2DF0FFED2056DD460020B375 /* libprivatedata-tvOS.a */ = {
			isa = PBXReferenceProxy;
			fileType = archive.ar;
			path = "libprivatedata-tvOS.a";
			remoteRef = 2DF0FFEC2056DD460020B375 /* PBXContainerItemProxy */;
			sourceTree = BUILT_PRODUCTS_DIR;
		};
		3DAD3E841DF850E9000B6D8A /* libRCTImage-tvOS.a */ = {
			isa = PBXReferenceProxy;
			fileType = archive.ar;
			path = "libRCTImage-tvOS.a";
			remoteRef = 3DAD3E831DF850E9000B6D8A /* PBXContainerItemProxy */;
			sourceTree = BUILT_PRODUCTS_DIR;
		};
		3DAD3E881DF850E9000B6D8A /* libRCTLinking-tvOS.a */ = {
			isa = PBXReferenceProxy;
			fileType = archive.ar;
			path = "libRCTLinking-tvOS.a";
			remoteRef = 3DAD3E871DF850E9000B6D8A /* PBXContainerItemProxy */;
			sourceTree = BUILT_PRODUCTS_DIR;
		};
		3DAD3E8C1DF850E9000B6D8A /* libRCTNetwork-tvOS.a */ = {
			isa = PBXReferenceProxy;
			fileType = archive.ar;
			path = "libRCTNetwork-tvOS.a";
			remoteRef = 3DAD3E8B1DF850E9000B6D8A /* PBXContainerItemProxy */;
			sourceTree = BUILT_PRODUCTS_DIR;
		};
		3DAD3E901DF850E9000B6D8A /* libRCTSettings-tvOS.a */ = {
			isa = PBXReferenceProxy;
			fileType = archive.ar;
			path = "libRCTSettings-tvOS.a";
			remoteRef = 3DAD3E8F1DF850E9000B6D8A /* PBXContainerItemProxy */;
			sourceTree = BUILT_PRODUCTS_DIR;
		};
		3DAD3E941DF850E9000B6D8A /* libRCTText-tvOS.a */ = {
			isa = PBXReferenceProxy;
			fileType = archive.ar;
			path = "libRCTText-tvOS.a";
			remoteRef = 3DAD3E931DF850E9000B6D8A /* PBXContainerItemProxy */;
			sourceTree = BUILT_PRODUCTS_DIR;
		};
		3DAD3E991DF850E9000B6D8A /* libRCTWebSocket-tvOS.a */ = {
			isa = PBXReferenceProxy;
			fileType = archive.ar;
			path = "libRCTWebSocket-tvOS.a";
			remoteRef = 3DAD3E981DF850E9000B6D8A /* PBXContainerItemProxy */;
			sourceTree = BUILT_PRODUCTS_DIR;
		};
		3DAD3EA31DF850E9000B6D8A /* libReact.a */ = {
			isa = PBXReferenceProxy;
			fileType = archive.ar;
			path = libReact.a;
			remoteRef = 3DAD3EA21DF850E9000B6D8A /* PBXContainerItemProxy */;
			sourceTree = BUILT_PRODUCTS_DIR;
		};
		3DAD3EA51DF850E9000B6D8A /* libyoga.a */ = {
			isa = PBXReferenceProxy;
			fileType = archive.ar;
			path = libyoga.a;
			remoteRef = 3DAD3EA41DF850E9000B6D8A /* PBXContainerItemProxy */;
			sourceTree = BUILT_PRODUCTS_DIR;
		};
		3DAD3EA71DF850E9000B6D8A /* libyoga.a */ = {
			isa = PBXReferenceProxy;
			fileType = archive.ar;
			path = libyoga.a;
			remoteRef = 3DAD3EA61DF850E9000B6D8A /* PBXContainerItemProxy */;
			sourceTree = BUILT_PRODUCTS_DIR;
		};
		3DAD3EA91DF850E9000B6D8A /* libcxxreact.a */ = {
			isa = PBXReferenceProxy;
			fileType = archive.ar;
			path = libcxxreact.a;
			remoteRef = 3DAD3EA81DF850E9000B6D8A /* PBXContainerItemProxy */;
			sourceTree = BUILT_PRODUCTS_DIR;
		};
		3DAD3EAB1DF850E9000B6D8A /* libcxxreact.a */ = {
			isa = PBXReferenceProxy;
			fileType = archive.ar;
			path = libcxxreact.a;
			remoteRef = 3DAD3EAA1DF850E9000B6D8A /* PBXContainerItemProxy */;
			sourceTree = BUILT_PRODUCTS_DIR;
		};
		3DAD3EAD1DF850E9000B6D8A /* libjschelpers.a */ = {
			isa = PBXReferenceProxy;
			fileType = archive.ar;
			path = libjschelpers.a;
			remoteRef = 3DAD3EAC1DF850E9000B6D8A /* PBXContainerItemProxy */;
			sourceTree = BUILT_PRODUCTS_DIR;
		};
		3DAD3EAF1DF850E9000B6D8A /* libjschelpers.a */ = {
			isa = PBXReferenceProxy;
			fileType = archive.ar;
			path = libjschelpers.a;
			remoteRef = 3DAD3EAE1DF850E9000B6D8A /* PBXContainerItemProxy */;
			sourceTree = BUILT_PRODUCTS_DIR;
		};
		5E9157331DD0AC6500FF2AA8 /* libRCTAnimation.a */ = {
			isa = PBXReferenceProxy;
			fileType = archive.ar;
			path = libRCTAnimation.a;
			remoteRef = 5E9157321DD0AC6500FF2AA8 /* PBXContainerItemProxy */;
			sourceTree = BUILT_PRODUCTS_DIR;
		};
		5E9157351DD0AC6500FF2AA8 /* libRCTAnimation.a */ = {
			isa = PBXReferenceProxy;
			fileType = archive.ar;
			path = libRCTAnimation.a;
			remoteRef = 5E9157341DD0AC6500FF2AA8 /* PBXContainerItemProxy */;
			sourceTree = BUILT_PRODUCTS_DIR;
		};
		78C398B91ACF4ADC00677621 /* libRCTLinking.a */ = {
			isa = PBXReferenceProxy;
			fileType = archive.ar;
			path = libRCTLinking.a;
			remoteRef = 78C398B81ACF4ADC00677621 /* PBXContainerItemProxy */;
			sourceTree = BUILT_PRODUCTS_DIR;
		};
		832341B51AAA6A8300B99B32 /* libRCTText.a */ = {
			isa = PBXReferenceProxy;
			fileType = archive.ar;
			path = libRCTText.a;
			remoteRef = 832341B41AAA6A8300B99B32 /* PBXContainerItemProxy */;
			sourceTree = BUILT_PRODUCTS_DIR;
		};
		99A6776B215AC7DE0023B45E /* libRNRandomBytes-tvOS.a */ = {
			isa = PBXReferenceProxy;
			fileType = archive.ar;
			path = "libRNRandomBytes-tvOS.a";
			remoteRef = 99A6776A215AC7DE0023B45E /* PBXContainerItemProxy */;
			sourceTree = BUILT_PRODUCTS_DIR;
		};
		C20E8C531ED8D3490018186B /* libRNVectorIcons.a */ = {
			isa = PBXReferenceProxy;
			fileType = archive.ar;
			path = libRNVectorIcons.a;
			remoteRef = C20E8C521ED8D3490018186B /* PBXContainerItemProxy */;
			sourceTree = BUILT_PRODUCTS_DIR;
		};
		C23C4D7E1ED58FA6008B5786 /* libRNFS.a */ = {
			isa = PBXReferenceProxy;
			fileType = archive.ar;
			path = libRNFS.a;
			remoteRef = C23C4D7D1ED58FA6008B5786 /* PBXContainerItemProxy */;
			sourceTree = BUILT_PRODUCTS_DIR;
		};
		C2A066D0218B7A2800214F43 /* libRNRandomBytes-tvOS.a */ = {
			isa = PBXReferenceProxy;
			fileType = archive.ar;
			path = "libRNRandomBytes-tvOS.a";
			remoteRef = C2A066CF218B7A2800214F43 /* PBXContainerItemProxy */;
			sourceTree = BUILT_PRODUCTS_DIR;
		};
		C2ADA9D11F5735CA009D97EB /* libRNRandomBytes.a */ = {
			isa = PBXReferenceProxy;
			fileType = archive.ar;
			path = libRNRandomBytes.a;
			remoteRef = C2ADA9D01F5735CA009D97EB /* PBXContainerItemProxy */;
			sourceTree = BUILT_PRODUCTS_DIR;
		};
		C2AF3D13207916FB00A40A70 /* libRCTBlob.a */ = {
			isa = PBXReferenceProxy;
			fileType = archive.ar;
			path = libRCTBlob.a;
			remoteRef = C2AF3D12207916FB00A40A70 /* PBXContainerItemProxy */;
			sourceTree = BUILT_PRODUCTS_DIR;
		};
		C2AF3D15207916FB00A40A70 /* libRCTBlob-tvOS.a */ = {
			isa = PBXReferenceProxy;
			fileType = archive.ar;
			path = "libRCTBlob-tvOS.a";
			remoteRef = C2AF3D14207916FB00A40A70 /* PBXContainerItemProxy */;
			sourceTree = BUILT_PRODUCTS_DIR;
		};
		C2AF3D4F207916FC00A40A70 /* libRNKeychain.a */ = {
			isa = PBXReferenceProxy;
			fileType = archive.ar;
			path = libRNKeychain.a;
			remoteRef = C2AF3D4E207916FC00A40A70 /* PBXContainerItemProxy */;
			sourceTree = BUILT_PRODUCTS_DIR;
		};
		C2AF3D51207916FC00A40A70 /* libRNKeychain.a */ = {
			isa = PBXReferenceProxy;
			fileType = archive.ar;
			path = libRNKeychain.a;
			remoteRef = C2AF3D50207916FC00A40A70 /* PBXContainerItemProxy */;
			sourceTree = BUILT_PRODUCTS_DIR;
		};
		C2AF3D54207916FC00A40A70 /* libTouchID.a */ = {
			isa = PBXReferenceProxy;
			fileType = archive.ar;
			path = libTouchID.a;
			remoteRef = C2AF3D53207916FC00A40A70 /* PBXContainerItemProxy */;
			sourceTree = BUILT_PRODUCTS_DIR;
		};
/* End PBXReferenceProxy section */

/* Begin PBXResourcesBuildPhase section */
		00E356EC1AD99517003FC87E /* Resources */ = {
			isa = PBXResourcesBuildPhase;
			buildActionMask = 2147483647;
			files = (
			);
			runOnlyForDeploymentPostprocessing = 0;
		};
		13B07F8E1A680F5B00A75B9A /* Resources */ = {
			isa = PBXResourcesBuildPhase;
			buildActionMask = 2147483647;
			files = (
				13B07FBF1A68108700A75B9A /* Images.xcassets in Resources */,
				13B07FBD1A68108700A75B9A /* LaunchScreen.xib in Resources */,
				89B5C41CA3CA429FAD873211 /* Entypo.ttf in Resources */,
				6F973D1D5BED41C8ACE160AD /* EvilIcons.ttf in Resources */,
				1762568010D24CE2B88E6F1D /* FontAwesome.ttf in Resources */,
				92F0ABE1593340309BF78086 /* Foundation.ttf in Resources */,
				0BCA912401874173B41F21C1 /* Ionicons.ttf in Resources */,
				BBC4A737D75245BFB27E789A /* MaterialCommunityIcons.ttf in Resources */,
				ED8D557A1F1E48098EC1E8FC /* MaterialIcons.ttf in Resources */,
				C9661C6B6D9A4BC688834D4B /* Octicons.ttf in Resources */,
				51E12EC1CBF641D7910FC691 /* SimpleLineIcons.ttf in Resources */,
				9A1586680933407B88BBBF6E /* Zocial.ttf in Resources */,
			);
			runOnlyForDeploymentPostprocessing = 0;
		};
		2D02E4791E0B4A5D006451C7 /* Resources */ = {
			isa = PBXResourcesBuildPhase;
			buildActionMask = 2147483647;
			files = (
				2D02E4BD1E0B4A84006451C7 /* Images.xcassets in Resources */,
			);
			runOnlyForDeploymentPostprocessing = 0;
		};
		2D02E48E1E0B4A5D006451C7 /* Resources */ = {
			isa = PBXResourcesBuildPhase;
			buildActionMask = 2147483647;
			files = (
			);
			runOnlyForDeploymentPostprocessing = 0;
		};
/* End PBXResourcesBuildPhase section */

/* Begin PBXShellScriptBuildPhase section */
		00DD1BFF1BD5951E006B06BC /* Bundle React Native code and images */ = {
			isa = PBXShellScriptBuildPhase;
			buildActionMask = 2147483647;
			files = (
			);
			inputPaths = (
			);
			name = "Bundle React Native code and images";
			outputPaths = (
			);
			runOnlyForDeploymentPostprocessing = 0;
			shellPath = /bin/sh;
			shellScript = "export NODE_BINARY=node\n../node_modules/react-native/scripts/react-native-xcode.sh\n";
		};
		2D02E4CB1E0B4B27006451C7 /* Bundle React Native Code And Images */ = {
			isa = PBXShellScriptBuildPhase;
			buildActionMask = 2147483647;
			files = (
			);
			inputPaths = (
			);
			name = "Bundle React Native Code And Images";
			outputPaths = (
			);
			runOnlyForDeploymentPostprocessing = 0;
			shellPath = /bin/sh;
			shellScript = "export NODE_BINARY=node\n../node_modules/react-native/scripts/react-native-xcode.sh";
		};
/* End PBXShellScriptBuildPhase section */

/* Begin PBXSourcesBuildPhase section */
		00E356EA1AD99517003FC87E /* Sources */ = {
			isa = PBXSourcesBuildPhase;
			buildActionMask = 2147483647;
			files = (
				C2B9132D20FBE9640010DAD6 /* Crypto.m in Sources */,
				C2F3488D20FB7EEA000EC30D /* CryptoTests.m in Sources */,
				C26F52DF1F5739BB000EB570 /* BCHelpers.m in Sources */,
				C26F52DE1F5739B6000EB570 /* BCHelpersTests.m in Sources */,
				00E356F31AD99517003FC87E /* ButtercupTests.m in Sources */,
			);
			runOnlyForDeploymentPostprocessing = 0;
		};
		13B07F871A680F5B00A75B9A /* Sources */ = {
			isa = PBXSourcesBuildPhase;
			buildActionMask = 2147483647;
			files = (
				C2F3488B20FB5463000EC30D /* Crypto.m in Sources */,
				99851D7520C9B83E00EAC115 /* CryptoBridge.m in Sources */,
				C26F52C11F5736CE000EB570 /* BCHelpers.m in Sources */,
				13B07FBC1A68108700A75B9A /* AppDelegate.m in Sources */,
				13B07FC11A68108700A75B9A /* main.m in Sources */,
			);
			runOnlyForDeploymentPostprocessing = 0;
		};
		2D02E4771E0B4A5D006451C7 /* Sources */ = {
			isa = PBXSourcesBuildPhase;
			buildActionMask = 2147483647;
			files = (
				2D02E4BF1E0B4AB3006451C7 /* main.m in Sources */,
				2D02E4BC1E0B4A80006451C7 /* AppDelegate.m in Sources */,
			);
			runOnlyForDeploymentPostprocessing = 0;
		};
		2D02E48C1E0B4A5D006451C7 /* Sources */ = {
			isa = PBXSourcesBuildPhase;
			buildActionMask = 2147483647;
			files = (
				2DCD954D1E0B4F2C00145EB5 /* ButtercupTests.m in Sources */,
			);
			runOnlyForDeploymentPostprocessing = 0;
		};
/* End PBXSourcesBuildPhase section */

/* Begin PBXTargetDependency section */
		00E356F51AD99517003FC87E /* PBXTargetDependency */ = {
			isa = PBXTargetDependency;
			target = 13B07F861A680F5B00A75B9A /* Buttercup */;
			targetProxy = 00E356F41AD99517003FC87E /* PBXContainerItemProxy */;
		};
		2D02E4921E0B4A5D006451C7 /* PBXTargetDependency */ = {
			isa = PBXTargetDependency;
			target = 2D02E47A1E0B4A5D006451C7 /* Buttercup-tvOS */;
			targetProxy = 2D02E4911E0B4A5D006451C7 /* PBXContainerItemProxy */;
		};
/* End PBXTargetDependency section */

/* Begin PBXVariantGroup section */
		13B07FB11A68108700A75B9A /* LaunchScreen.xib */ = {
			isa = PBXVariantGroup;
			children = (
				13B07FB21A68108700A75B9A /* Base */,
			);
			name = LaunchScreen.xib;
			path = Buttercup;
			sourceTree = "<group>";
		};
/* End PBXVariantGroup section */

/* Begin XCBuildConfiguration section */
		00E356F61AD99517003FC87E /* Debug */ = {
			isa = XCBuildConfiguration;
			buildSettings = {
				BUNDLE_LOADER = "$(TEST_HOST)";
				DEVELOPMENT_TEAM = 9D8F4J769D;
				GCC_PREPROCESSOR_DEFINITIONS = (
					"DEBUG=1",
					"$(inherited)",
				);
				HEADER_SEARCH_PATHS = (
					"$(inherited)",
					"$(SRCROOT)/../node_modules/react-native-fs/**",
					"$(SRCROOT)/../node_modules/react-native-vector-icons/RNVectorIconsManager",
					"$(SRCROOT)/../node_modules/react-native-randombytes",
					"$(SRCROOT)/../node_modules/react-native-touch-id",
					"$(SRCROOT)/../node_modules/react-native-keychain/RNKeychainManager",
				);
				INFOPLIST_FILE = ButtercupTests/Info.plist;
				IPHONEOS_DEPLOYMENT_TARGET = 9.0;
				LD_RUNPATH_SEARCH_PATHS = "$(inherited) @executable_path/Frameworks @loader_path/Frameworks";
				LIBRARY_SEARCH_PATHS = (
					"$(inherited)",
					"\"$(SRCROOT)/$(TARGET_NAME)\"",
					"\"$(SRCROOT)/$(TARGET_NAME)\"",
					"\"$(SRCROOT)/$(TARGET_NAME)\"",
					"\"$(SRCROOT)/$(TARGET_NAME)\"",
					"\"$(SRCROOT)/$(TARGET_NAME)\"",
				);
				OTHER_LDFLAGS = (
					"-ObjC",
					"-lc++",
				);
				PRODUCT_BUNDLE_IDENTIFIER = "org.reactjs.native.example.$(PRODUCT_NAME:rfc1034identifier)";
				PRODUCT_NAME = "$(TARGET_NAME)";
				TEST_HOST = "$(BUILT_PRODUCTS_DIR)/Buttercup.app/Buttercup";
			};
			name = Debug;
		};
		00E356F71AD99517003FC87E /* Release */ = {
			isa = XCBuildConfiguration;
			buildSettings = {
				BUNDLE_LOADER = "$(TEST_HOST)";
				COPY_PHASE_STRIP = NO;
				DEVELOPMENT_TEAM = 9D8F4J769D;
				HEADER_SEARCH_PATHS = (
					"$(inherited)",
					"$(SRCROOT)/../node_modules/react-native-fs/**",
					"$(SRCROOT)/../node_modules/react-native-vector-icons/RNVectorIconsManager",
					"$(SRCROOT)/../node_modules/react-native-randombytes",
					"$(SRCROOT)/../node_modules/react-native-touch-id",
					"$(SRCROOT)/../node_modules/react-native-keychain/RNKeychainManager",
				);
				INFOPLIST_FILE = ButtercupTests/Info.plist;
				IPHONEOS_DEPLOYMENT_TARGET = 9.0;
				LD_RUNPATH_SEARCH_PATHS = "$(inherited) @executable_path/Frameworks @loader_path/Frameworks";
				LIBRARY_SEARCH_PATHS = (
					"$(inherited)",
					"\"$(SRCROOT)/$(TARGET_NAME)\"",
					"\"$(SRCROOT)/$(TARGET_NAME)\"",
					"\"$(SRCROOT)/$(TARGET_NAME)\"",
					"\"$(SRCROOT)/$(TARGET_NAME)\"",
					"\"$(SRCROOT)/$(TARGET_NAME)\"",
				);
				OTHER_LDFLAGS = (
					"-ObjC",
					"-lc++",
				);
				PRODUCT_BUNDLE_IDENTIFIER = "org.reactjs.native.example.$(PRODUCT_NAME:rfc1034identifier)";
				PRODUCT_NAME = "$(TARGET_NAME)";
				TEST_HOST = "$(BUILT_PRODUCTS_DIR)/Buttercup.app/Buttercup";
			};
			name = Release;
		};
		13B07F941A680F5B00A75B9A /* Debug */ = {
			isa = XCBuildConfiguration;
			buildSettings = {
				ASSETCATALOG_COMPILER_APPICON_NAME = AppIcon;
				CODE_SIGN_ENTITLEMENTS = Buttercup/Buttercup.entitlements;
				CURRENT_PROJECT_VERSION = 1;
				DEAD_CODE_STRIPPING = NO;
				DEVELOPMENT_TEAM = 9D8F4J769D;
				HEADER_SEARCH_PATHS = (
					"$(inherited)",
					"$(SRCROOT)/../node_modules/react-native-fs/**",
					"$(SRCROOT)/../node_modules/react-native-vector-icons/RNVectorIconsManager",
					"$(SRCROOT)/../node_modules/react-native-randombytes",
					"$(SRCROOT)/../node_modules/react-native-touch-id",
					"$(SRCROOT)/../node_modules/react-native-keychain/RNKeychainManager",
				);
				INFOPLIST_FILE = Buttercup/Info.plist;
				IPHONEOS_DEPLOYMENT_TARGET = 10.0;
				LD_RUNPATH_SEARCH_PATHS = "$(inherited) @executable_path/Frameworks";
				LIBRARY_SEARCH_PATHS = "$(PROJECT_DIR)/libs";
				OTHER_LDFLAGS = (
					"$(inherited)",
					"-ObjC",
					"-lc++",
				);
				PRODUCT_BUNDLE_IDENTIFIER = pw.buttercup.mobile;
				PRODUCT_NAME = Buttercup;
				VERSIONING_SYSTEM = "apple-generic";
			};
			name = Debug;
		};
		13B07F951A680F5B00A75B9A /* Release */ = {
			isa = XCBuildConfiguration;
			buildSettings = {
				ASSETCATALOG_COMPILER_APPICON_NAME = AppIcon;
				CODE_SIGN_ENTITLEMENTS = Buttercup/Buttercup.entitlements;
				CURRENT_PROJECT_VERSION = 1;
				DEVELOPMENT_TEAM = 9D8F4J769D;
				HEADER_SEARCH_PATHS = (
					"$(inherited)",
					"$(SRCROOT)/../node_modules/react-native-fs/**",
					"$(SRCROOT)/../node_modules/react-native-vector-icons/RNVectorIconsManager",
					"$(SRCROOT)/../node_modules/react-native-randombytes",
					"$(SRCROOT)/../node_modules/react-native-touch-id",
					"$(SRCROOT)/../node_modules/react-native-keychain/RNKeychainManager",
				);
				INFOPLIST_FILE = Buttercup/Info.plist;
				IPHONEOS_DEPLOYMENT_TARGET = 10.0;
				LD_RUNPATH_SEARCH_PATHS = "$(inherited) @executable_path/Frameworks";
				LIBRARY_SEARCH_PATHS = "$(PROJECT_DIR)/libs";
				OTHER_LDFLAGS = (
					"$(inherited)",
					"-ObjC",
					"-lc++",
				);
				PRODUCT_BUNDLE_IDENTIFIER = pw.buttercup.mobile;
				PRODUCT_NAME = Buttercup;
				VERSIONING_SYSTEM = "apple-generic";
			};
			name = Release;
		};
		2D02E4971E0B4A5E006451C7 /* Debug */ = {
			isa = XCBuildConfiguration;
			buildSettings = {
				ASSETCATALOG_COMPILER_APPICON_NAME = "App Icon & Top Shelf Image";
				ASSETCATALOG_COMPILER_LAUNCHIMAGE_NAME = LaunchImage;
				CLANG_ANALYZER_NONNULL = YES;
				CLANG_WARN_DOCUMENTATION_COMMENTS = YES;
				CLANG_WARN_INFINITE_RECURSION = YES;
				CLANG_WARN_SUSPICIOUS_MOVE = YES;
				DEBUG_INFORMATION_FORMAT = dwarf;
				ENABLE_TESTABILITY = YES;
				GCC_NO_COMMON_BLOCKS = YES;
				HEADER_SEARCH_PATHS = (
					"$(inherited)",
					"$(SRCROOT)/../node_modules/react-native-fs/**",
					"$(SRCROOT)/../node_modules/react-native-vector-icons/RNVectorIconsManager",
					"$(SRCROOT)/../node_modules/react-native-randombytes",
					"$(SRCROOT)/../node_modules/react-native-touch-id",
					"$(SRCROOT)/../node_modules/react-native-keychain/RNKeychainManager",
				);
				INFOPLIST_FILE = "Buttercup-tvOS/Info.plist";
				LD_RUNPATH_SEARCH_PATHS = "$(inherited) @executable_path/Frameworks";
				LIBRARY_SEARCH_PATHS = (
					"$(inherited)",
					"\"$(SRCROOT)/$(TARGET_NAME)\"",
					"\"$(SRCROOT)/$(TARGET_NAME)\"",
					"\"$(SRCROOT)/$(TARGET_NAME)\"",
					"\"$(SRCROOT)/$(TARGET_NAME)\"",
					"\"$(SRCROOT)/$(TARGET_NAME)\"",
				);
				OTHER_LDFLAGS = (
					"-ObjC",
					"-lc++",
				);
				PRODUCT_BUNDLE_IDENTIFIER = "com.facebook.REACT.Buttercup-tvOS";
				PRODUCT_NAME = "$(TARGET_NAME)";
				SDKROOT = appletvos;
				TARGETED_DEVICE_FAMILY = 3;
				TVOS_DEPLOYMENT_TARGET = 9.2;
			};
			name = Debug;
		};
		2D02E4981E0B4A5E006451C7 /* Release */ = {
			isa = XCBuildConfiguration;
			buildSettings = {
				ASSETCATALOG_COMPILER_APPICON_NAME = "App Icon & Top Shelf Image";
				ASSETCATALOG_COMPILER_LAUNCHIMAGE_NAME = LaunchImage;
				CLANG_ANALYZER_NONNULL = YES;
				CLANG_WARN_DOCUMENTATION_COMMENTS = YES;
				CLANG_WARN_INFINITE_RECURSION = YES;
				CLANG_WARN_SUSPICIOUS_MOVE = YES;
				COPY_PHASE_STRIP = NO;
				DEBUG_INFORMATION_FORMAT = "dwarf-with-dsym";
				GCC_NO_COMMON_BLOCKS = YES;
				HEADER_SEARCH_PATHS = (
					"$(inherited)",
					"$(SRCROOT)/../node_modules/react-native-fs/**",
					"$(SRCROOT)/../node_modules/react-native-vector-icons/RNVectorIconsManager",
					"$(SRCROOT)/../node_modules/react-native-randombytes",
					"$(SRCROOT)/../node_modules/react-native-touch-id",
					"$(SRCROOT)/../node_modules/react-native-keychain/RNKeychainManager",
				);
				INFOPLIST_FILE = "Buttercup-tvOS/Info.plist";
				LD_RUNPATH_SEARCH_PATHS = "$(inherited) @executable_path/Frameworks";
				LIBRARY_SEARCH_PATHS = (
					"$(inherited)",
					"\"$(SRCROOT)/$(TARGET_NAME)\"",
					"\"$(SRCROOT)/$(TARGET_NAME)\"",
					"\"$(SRCROOT)/$(TARGET_NAME)\"",
					"\"$(SRCROOT)/$(TARGET_NAME)\"",
					"\"$(SRCROOT)/$(TARGET_NAME)\"",
				);
				OTHER_LDFLAGS = (
					"-ObjC",
					"-lc++",
				);
				PRODUCT_BUNDLE_IDENTIFIER = "com.facebook.REACT.Buttercup-tvOS";
				PRODUCT_NAME = "$(TARGET_NAME)";
				SDKROOT = appletvos;
				TARGETED_DEVICE_FAMILY = 3;
				TVOS_DEPLOYMENT_TARGET = 9.2;
			};
			name = Release;
		};
		2D02E4991E0B4A5E006451C7 /* Debug */ = {
			isa = XCBuildConfiguration;
			buildSettings = {
				BUNDLE_LOADER = "$(TEST_HOST)";
				CLANG_ANALYZER_NONNULL = YES;
				CLANG_WARN_DOCUMENTATION_COMMENTS = YES;
				CLANG_WARN_INFINITE_RECURSION = YES;
				CLANG_WARN_SUSPICIOUS_MOVE = YES;
				DEBUG_INFORMATION_FORMAT = dwarf;
				ENABLE_TESTABILITY = YES;
				GCC_NO_COMMON_BLOCKS = YES;
				INFOPLIST_FILE = "Buttercup-tvOSTests/Info.plist";
				LD_RUNPATH_SEARCH_PATHS = "$(inherited) @executable_path/Frameworks @loader_path/Frameworks";
				LIBRARY_SEARCH_PATHS = (
					"$(inherited)",
					"\"$(SRCROOT)/$(TARGET_NAME)\"",
				);
				OTHER_LDFLAGS = (
					"-ObjC",
					"-lc++",
				);
				PRODUCT_BUNDLE_IDENTIFIER = "com.facebook.REACT.Buttercup-tvOSTests";
				PRODUCT_NAME = "$(TARGET_NAME)";
				SDKROOT = appletvos;
				TEST_HOST = "$(BUILT_PRODUCTS_DIR)/Buttercup-tvOS.app/Buttercup-tvOS";
				TVOS_DEPLOYMENT_TARGET = 10.1;
			};
			name = Debug;
		};
		2D02E49A1E0B4A5E006451C7 /* Release */ = {
			isa = XCBuildConfiguration;
			buildSettings = {
				BUNDLE_LOADER = "$(TEST_HOST)";
				CLANG_ANALYZER_NONNULL = YES;
				CLANG_WARN_DOCUMENTATION_COMMENTS = YES;
				CLANG_WARN_INFINITE_RECURSION = YES;
				CLANG_WARN_SUSPICIOUS_MOVE = YES;
				COPY_PHASE_STRIP = NO;
				DEBUG_INFORMATION_FORMAT = "dwarf-with-dsym";
				GCC_NO_COMMON_BLOCKS = YES;
				INFOPLIST_FILE = "Buttercup-tvOSTests/Info.plist";
				LD_RUNPATH_SEARCH_PATHS = "$(inherited) @executable_path/Frameworks @loader_path/Frameworks";
				LIBRARY_SEARCH_PATHS = (
					"$(inherited)",
					"\"$(SRCROOT)/$(TARGET_NAME)\"",
				);
				OTHER_LDFLAGS = (
					"-ObjC",
					"-lc++",
				);
				PRODUCT_BUNDLE_IDENTIFIER = "com.facebook.REACT.Buttercup-tvOSTests";
				PRODUCT_NAME = "$(TARGET_NAME)";
				SDKROOT = appletvos;
				TEST_HOST = "$(BUILT_PRODUCTS_DIR)/Buttercup-tvOS.app/Buttercup-tvOS";
				TVOS_DEPLOYMENT_TARGET = 10.1;
			};
			name = Release;
		};
		83CBBA201A601CBA00E9B192 /* Debug */ = {
			isa = XCBuildConfiguration;
			buildSettings = {
				ALWAYS_SEARCH_USER_PATHS = NO;
				CLANG_CXX_LANGUAGE_STANDARD = "gnu++0x";
				CLANG_CXX_LIBRARY = "libc++";
				CLANG_ENABLE_MODULES = YES;
				CLANG_ENABLE_OBJC_ARC = YES;
				CLANG_WARN_BLOCK_CAPTURE_AUTORELEASING = YES;
				CLANG_WARN_BOOL_CONVERSION = YES;
				CLANG_WARN_COMMA = YES;
				CLANG_WARN_CONSTANT_CONVERSION = YES;
				CLANG_WARN_DEPRECATED_OBJC_IMPLEMENTATIONS = YES;
				CLANG_WARN_DIRECT_OBJC_ISA_USAGE = YES_ERROR;
				CLANG_WARN_EMPTY_BODY = YES;
				CLANG_WARN_ENUM_CONVERSION = YES;
				CLANG_WARN_INFINITE_RECURSION = YES;
				CLANG_WARN_INT_CONVERSION = YES;
				CLANG_WARN_NON_LITERAL_NULL_CONVERSION = YES;
				CLANG_WARN_OBJC_IMPLICIT_RETAIN_SELF = YES;
				CLANG_WARN_OBJC_LITERAL_CONVERSION = YES;
				CLANG_WARN_OBJC_ROOT_CLASS = YES_ERROR;
				CLANG_WARN_RANGE_LOOP_ANALYSIS = YES;
				CLANG_WARN_STRICT_PROTOTYPES = YES;
				CLANG_WARN_SUSPICIOUS_MOVE = YES;
				CLANG_WARN_UNREACHABLE_CODE = YES;
				CLANG_WARN__DUPLICATE_METHOD_MATCH = YES;
				"CODE_SIGN_IDENTITY[sdk=iphoneos*]" = "iPhone Developer";
				COPY_PHASE_STRIP = NO;
				ENABLE_BITCODE = NO;
				ENABLE_STRICT_OBJC_MSGSEND = YES;
				ENABLE_TESTABILITY = YES;
				GCC_C_LANGUAGE_STANDARD = gnu99;
				GCC_DYNAMIC_NO_PIC = NO;
				GCC_NO_COMMON_BLOCKS = YES;
				GCC_OPTIMIZATION_LEVEL = 0;
				GCC_PREPROCESSOR_DEFINITIONS = (
					"DEBUG=1",
					"$(inherited)",
				);
				GCC_SYMBOLS_PRIVATE_EXTERN = NO;
				GCC_WARN_64_TO_32_BIT_CONVERSION = YES;
				GCC_WARN_ABOUT_RETURN_TYPE = YES_ERROR;
				GCC_WARN_UNDECLARED_SELECTOR = YES;
				GCC_WARN_UNINITIALIZED_AUTOS = YES_AGGRESSIVE;
				GCC_WARN_UNUSED_FUNCTION = YES;
				GCC_WARN_UNUSED_VARIABLE = YES;
				IPHONEOS_DEPLOYMENT_TARGET = 9.0;
				MTL_ENABLE_DEBUG_INFO = YES;
				ONLY_ACTIVE_ARCH = YES;
				SDKROOT = iphoneos;
			};
			name = Debug;
		};
		83CBBA211A601CBA00E9B192 /* Release */ = {
			isa = XCBuildConfiguration;
			buildSettings = {
				ALWAYS_SEARCH_USER_PATHS = NO;
				CLANG_CXX_LANGUAGE_STANDARD = "gnu++0x";
				CLANG_CXX_LIBRARY = "libc++";
				CLANG_ENABLE_MODULES = YES;
				CLANG_ENABLE_OBJC_ARC = YES;
				CLANG_WARN_BLOCK_CAPTURE_AUTORELEASING = YES;
				CLANG_WARN_BOOL_CONVERSION = YES;
				CLANG_WARN_COMMA = YES;
				CLANG_WARN_CONSTANT_CONVERSION = YES;
				CLANG_WARN_DEPRECATED_OBJC_IMPLEMENTATIONS = YES;
				CLANG_WARN_DIRECT_OBJC_ISA_USAGE = YES_ERROR;
				CLANG_WARN_EMPTY_BODY = YES;
				CLANG_WARN_ENUM_CONVERSION = YES;
				CLANG_WARN_INFINITE_RECURSION = YES;
				CLANG_WARN_INT_CONVERSION = YES;
				CLANG_WARN_NON_LITERAL_NULL_CONVERSION = YES;
				CLANG_WARN_OBJC_IMPLICIT_RETAIN_SELF = YES;
				CLANG_WARN_OBJC_LITERAL_CONVERSION = YES;
				CLANG_WARN_OBJC_ROOT_CLASS = YES_ERROR;
				CLANG_WARN_RANGE_LOOP_ANALYSIS = YES;
				CLANG_WARN_STRICT_PROTOTYPES = YES;
				CLANG_WARN_SUSPICIOUS_MOVE = YES;
				CLANG_WARN_UNREACHABLE_CODE = YES;
				CLANG_WARN__DUPLICATE_METHOD_MATCH = YES;
				"CODE_SIGN_IDENTITY[sdk=iphoneos*]" = "iPhone Developer";
				COPY_PHASE_STRIP = YES;
				ENABLE_BITCODE = NO;
				ENABLE_NS_ASSERTIONS = NO;
				ENABLE_STRICT_OBJC_MSGSEND = YES;
				GCC_C_LANGUAGE_STANDARD = gnu99;
				GCC_NO_COMMON_BLOCKS = YES;
				GCC_WARN_64_TO_32_BIT_CONVERSION = YES;
				GCC_WARN_ABOUT_RETURN_TYPE = YES_ERROR;
				GCC_WARN_UNDECLARED_SELECTOR = YES;
				GCC_WARN_UNINITIALIZED_AUTOS = YES_AGGRESSIVE;
				GCC_WARN_UNUSED_FUNCTION = YES;
				GCC_WARN_UNUSED_VARIABLE = YES;
				IPHONEOS_DEPLOYMENT_TARGET = 9.0;
				MTL_ENABLE_DEBUG_INFO = NO;
				SDKROOT = iphoneos;
				VALIDATE_PRODUCT = YES;
			};
			name = Release;
		};
/* End XCBuildConfiguration section */

/* Begin XCConfigurationList section */
		00E357021AD99517003FC87E /* Build configuration list for PBXNativeTarget "ButtercupTests" */ = {
			isa = XCConfigurationList;
			buildConfigurations = (
				00E356F61AD99517003FC87E /* Debug */,
				00E356F71AD99517003FC87E /* Release */,
			);
			defaultConfigurationIsVisible = 0;
			defaultConfigurationName = Release;
		};
		13B07F931A680F5B00A75B9A /* Build configuration list for PBXNativeTarget "Buttercup" */ = {
			isa = XCConfigurationList;
			buildConfigurations = (
				13B07F941A680F5B00A75B9A /* Debug */,
				13B07F951A680F5B00A75B9A /* Release */,
			);
			defaultConfigurationIsVisible = 0;
			defaultConfigurationName = Release;
		};
		2D02E4BA1E0B4A5E006451C7 /* Build configuration list for PBXNativeTarget "Buttercup-tvOS" */ = {
			isa = XCConfigurationList;
			buildConfigurations = (
				2D02E4971E0B4A5E006451C7 /* Debug */,
				2D02E4981E0B4A5E006451C7 /* Release */,
			);
			defaultConfigurationIsVisible = 0;
			defaultConfigurationName = Release;
		};
		2D02E4BB1E0B4A5E006451C7 /* Build configuration list for PBXNativeTarget "Buttercup-tvOSTests" */ = {
			isa = XCConfigurationList;
			buildConfigurations = (
				2D02E4991E0B4A5E006451C7 /* Debug */,
				2D02E49A1E0B4A5E006451C7 /* Release */,
			);
			defaultConfigurationIsVisible = 0;
			defaultConfigurationName = Release;
		};
		83CBB9FA1A601CBA00E9B192 /* Build configuration list for PBXProject "Buttercup" */ = {
			isa = XCConfigurationList;
			buildConfigurations = (
				83CBBA201A601CBA00E9B192 /* Debug */,
				83CBBA211A601CBA00E9B192 /* Release */,
			);
			defaultConfigurationIsVisible = 0;
			defaultConfigurationName = Release;
		};
/* End XCConfigurationList section */
	};
	rootObject = 83CBB9F71A601CBA00E9B192 /* Project object */;
}<|MERGE_RESOLUTION|>--- conflicted
+++ resolved
@@ -762,11 +762,7 @@
 			isa = PBXGroup;
 			children = (
 				C2ADA9D11F5735CA009D97EB /* libRNRandomBytes.a */,
-<<<<<<< HEAD
 				99A6776B215AC7DE0023B45E /* libRNRandomBytes-tvOS.a */,
-=======
-				C2A066D0218B7A2800214F43 /* libRNRandomBytes-tvOS.a */,
->>>>>>> fb773194
 			);
 			name = Products;
 			sourceTree = "<group>";
