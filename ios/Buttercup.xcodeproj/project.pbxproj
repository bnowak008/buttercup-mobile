--- conflicted
+++ resolved
@@ -12,39 +12,7 @@
 		13B07FBD1A68108700A75B9A /* LaunchScreen.xib in Resources */ = {isa = PBXBuildFile; fileRef = 13B07FB11A68108700A75B9A /* LaunchScreen.xib */; };
 		13B07FBF1A68108700A75B9A /* Images.xcassets in Resources */ = {isa = PBXBuildFile; fileRef = 13B07FB51A68108700A75B9A /* Images.xcassets */; };
 		13B07FC11A68108700A75B9A /* main.m in Sources */ = {isa = PBXBuildFile; fileRef = 13B07FB71A68108700A75B9A /* main.m */; };
-<<<<<<< HEAD
 		5D73D5DB0EAB0D6BE7B24628 /* libPods-Buttercup.a in Frameworks */ = {isa = PBXBuildFile; fileRef = 7629208232B8F0629909EC2D /* libPods-Buttercup.a */; };
-=======
-		140ED2AC1D01E1AD002B40FF /* libReact.a in Frameworks */ = {isa = PBXBuildFile; fileRef = 146834041AC3E56700842450 /* libReact.a */; };
-		146834051AC3E58100842450 /* libReact.a in Frameworks */ = {isa = PBXBuildFile; fileRef = 146834041AC3E56700842450 /* libReact.a */; };
-		1762568010D24CE2B88E6F1D /* FontAwesome.ttf in Resources */ = {isa = PBXBuildFile; fileRef = 476FD2FED5464740BFA551B3 /* FontAwesome.ttf */; };
-		23215B39E0764B14B368F1B6 /* Feather.ttf in Resources */ = {isa = PBXBuildFile; fileRef = 9420C5D0951842288C015861 /* Feather.ttf */; };
-		2D02E4BC1E0B4A80006451C7 /* AppDelegate.m in Sources */ = {isa = PBXBuildFile; fileRef = 13B07FB01A68108700A75B9A /* AppDelegate.m */; };
-		2D02E4BD1E0B4A84006451C7 /* Images.xcassets in Resources */ = {isa = PBXBuildFile; fileRef = 13B07FB51A68108700A75B9A /* Images.xcassets */; };
-		2D02E4BF1E0B4AB3006451C7 /* main.m in Sources */ = {isa = PBXBuildFile; fileRef = 13B07FB71A68108700A75B9A /* main.m */; };
-		2D02E4C21E0B4AEC006451C7 /* libRCTAnimation.a in Frameworks */ = {isa = PBXBuildFile; fileRef = 5E9157351DD0AC6500FF2AA8 /* libRCTAnimation.a */; };
-		2D02E4C31E0B4AEC006451C7 /* libRCTImage-tvOS.a in Frameworks */ = {isa = PBXBuildFile; fileRef = 3DAD3E841DF850E9000B6D8A /* libRCTImage-tvOS.a */; };
-		2D02E4C41E0B4AEC006451C7 /* libRCTLinking-tvOS.a in Frameworks */ = {isa = PBXBuildFile; fileRef = 3DAD3E881DF850E9000B6D8A /* libRCTLinking-tvOS.a */; };
-		2D02E4C51E0B4AEC006451C7 /* libRCTNetwork-tvOS.a in Frameworks */ = {isa = PBXBuildFile; fileRef = 3DAD3E8C1DF850E9000B6D8A /* libRCTNetwork-tvOS.a */; };
-		2D02E4C61E0B4AEC006451C7 /* libRCTSettings-tvOS.a in Frameworks */ = {isa = PBXBuildFile; fileRef = 3DAD3E901DF850E9000B6D8A /* libRCTSettings-tvOS.a */; };
-		2D02E4C71E0B4AEC006451C7 /* libRCTText-tvOS.a in Frameworks */ = {isa = PBXBuildFile; fileRef = 3DAD3E941DF850E9000B6D8A /* libRCTText-tvOS.a */; };
-		2D02E4C81E0B4AEC006451C7 /* libRCTWebSocket-tvOS.a in Frameworks */ = {isa = PBXBuildFile; fileRef = 3DAD3E991DF850E9000B6D8A /* libRCTWebSocket-tvOS.a */; };
-		2D16E6881FA4F8E400B85C8A /* libReact.a in Frameworks */ = {isa = PBXBuildFile; fileRef = 2D16E6891FA4F8E400B85C8A /* libReact.a */; };
-		2DCD954D1E0B4F2C00145EB5 /* ButtercupTests.m in Sources */ = {isa = PBXBuildFile; fileRef = 00E356F21AD99517003FC87E /* ButtercupTests.m */; };
-		2DF0FFEE2056DD460020B375 /* libReact.a in Frameworks */ = {isa = PBXBuildFile; fileRef = 3DAD3EA31DF850E9000B6D8A /* libReact.a */; };
-		3E603D47F48440489E0182E4 /* libRNVectorIcons.a in Frameworks */ = {isa = PBXBuildFile; fileRef = 3B2F0EE59F70430699DE22E3 /* libRNVectorIcons.a */; };
-		51E12EC1CBF641D7910FC691 /* SimpleLineIcons.ttf in Resources */ = {isa = PBXBuildFile; fileRef = C526BB0D8D7F42AFB7E8DF31 /* SimpleLineIcons.ttf */; };
-		55502B73129D4E8AA4FDFC1D /* libTouchID.a in Frameworks */ = {isa = PBXBuildFile; fileRef = EE6B43702ADD4E138BE40FF9 /* libTouchID.a */; };
-		692EF8BEC14F192BD40C0BC2 /* Pods_BCAutoFillExtension.framework in Frameworks */ = {isa = PBXBuildFile; fileRef = 1F14E6CC20F35951757D07E2 /* Pods_BCAutoFillExtension.framework */; };
-		6F973D1D5BED41C8ACE160AD /* EvilIcons.ttf in Resources */ = {isa = PBXBuildFile; fileRef = 6D1436390EF8481595521599 /* EvilIcons.ttf */; };
-		832341BD1AAA6AB300B99B32 /* libRCTText.a in Frameworks */ = {isa = PBXBuildFile; fileRef = 832341B51AAA6A8300B99B32 /* libRCTText.a */; };
-		89B5C41CA3CA429FAD873211 /* Entypo.ttf in Resources */ = {isa = PBXBuildFile; fileRef = 5DF36A447445434284F83319 /* Entypo.ttf */; };
-		92F0ABE1593340309BF78086 /* Foundation.ttf in Resources */ = {isa = PBXBuildFile; fileRef = 5F492DA2907E4FEDAC51BB80 /* Foundation.ttf */; };
-		9913E6902391E376003E810A /* libRNSearchBar.a in Frameworks */ = {isa = PBXBuildFile; fileRef = 9913E68C2391E36A003E810A /* libRNSearchBar.a */; };
-		9913E6912391E37C003E810A /* libRNSearchBar.a in Frameworks */ = {isa = PBXBuildFile; fileRef = 9913E68C2391E36A003E810A /* libRNSearchBar.a */; };
-		996CDDC99DF24FCFA09DF7D5 /* libRNLocalize.a in Frameworks */ = {isa = PBXBuildFile; fileRef = 733781B7DF0A493DA9DDDCC5 /* libRNLocalize.a */; };
-		99851D7220C985FA00EAC115 /* libresolv.tbd in Frameworks */ = {isa = PBXBuildFile; fileRef = 99851D7120C985FA00EAC115 /* libresolv.tbd */; };
->>>>>>> 470a136d
 		99851D7520C9B83E00EAC115 /* CryptoBridge.m in Sources */ = {isa = PBXBuildFile; fileRef = 99851D7420C9B83E00EAC115 /* CryptoBridge.m */; };
 		99D0F23020E2929B00FD05D7 /* libcrypto.a in Frameworks */ = {isa = PBXBuildFile; fileRef = 99851D6F20C984E800EAC115 /* libcrypto.a */; };
 		9E1360CD21DC420F00EE48B0 /* CredentialProviderViewController.m in Sources */ = {isa = PBXBuildFile; fileRef = 9E1360CC21DC420F00EE48B0 /* CredentialProviderViewController.m */; };
@@ -67,13 +35,6 @@
 		C2B9132D20FBE9640010DAD6 /* Crypto.m in Sources */ = {isa = PBXBuildFile; fileRef = C2F3488A20FB5463000EC30D /* Crypto.m */; };
 		C2F3488B20FB5463000EC30D /* Crypto.m in Sources */ = {isa = PBXBuildFile; fileRef = C2F3488A20FB5463000EC30D /* Crypto.m */; };
 		C2F3488D20FB7EEA000EC30D /* CryptoTests.m in Sources */ = {isa = PBXBuildFile; fileRef = C2F3488C20FB7EEA000EC30D /* CryptoTests.m */; };
-<<<<<<< HEAD
-=======
-		C7867BD3A2B8F1EF3DE57FF5 /* Pods_Buttercup.framework in Frameworks */ = {isa = PBXBuildFile; fileRef = 249AF8E425B052C5EB7F3367 /* Pods_Buttercup.framework */; };
-		C9661C6B6D9A4BC688834D4B /* Octicons.ttf in Resources */ = {isa = PBXBuildFile; fileRef = 19FCC2D269F844C8BF09D78C /* Octicons.ttf */; };
-		C9F03DDA9858445E91E945F0 /* libRNLocalize-tvOS.a in Frameworks */ = {isa = PBXBuildFile; fileRef = EE899CD33D5F40A48DB86D5A /* libRNLocalize-tvOS.a */; };
-		ED8D557A1F1E48098EC1E8FC /* MaterialIcons.ttf in Resources */ = {isa = PBXBuildFile; fileRef = 3CEA96C243934CE395797F2D /* MaterialIcons.ttf */; };
->>>>>>> 470a136d
 /* End PBXBuildFile section */
 
 /* Begin PBXContainerItemProxy section */
@@ -84,317 +45,6 @@
 			remoteGlobalIDString = 13B07F861A680F5B00A75B9A;
 			remoteInfo = Buttercup;
 		};
-<<<<<<< HEAD
-=======
-		139105C01AF99BAD00B5F7CC /* PBXContainerItemProxy */ = {
-			isa = PBXContainerItemProxy;
-			containerPortal = 139105B61AF99BAD00B5F7CC /* RCTSettings.xcodeproj */;
-			proxyType = 2;
-			remoteGlobalIDString = 134814201AA4EA6300B7C361;
-			remoteInfo = RCTSettings;
-		};
-		139FDEF31B06529B00C62182 /* PBXContainerItemProxy */ = {
-			isa = PBXContainerItemProxy;
-			containerPortal = 139FDEE61B06529A00C62182 /* RCTWebSocket.xcodeproj */;
-			proxyType = 2;
-			remoteGlobalIDString = 3C86DF461ADF2C930047B81A;
-			remoteInfo = RCTWebSocket;
-		};
-		146834031AC3E56700842450 /* PBXContainerItemProxy */ = {
-			isa = PBXContainerItemProxy;
-			containerPortal = 146833FF1AC3E56700842450 /* React.xcodeproj */;
-			proxyType = 2;
-			remoteGlobalIDString = 83CBBA2E1A601D0E00E9B192;
-			remoteInfo = React;
-		};
-		2D02E4911E0B4A5D006451C7 /* PBXContainerItemProxy */ = {
-			isa = PBXContainerItemProxy;
-			containerPortal = 83CBB9F71A601CBA00E9B192 /* Project object */;
-			proxyType = 1;
-			remoteGlobalIDString = 2D02E47A1E0B4A5D006451C7;
-			remoteInfo = "Buttercup-tvOS";
-		};
-		2D16E6831FA4F8DC00B85C8A /* PBXContainerItemProxy */ = {
-			isa = PBXContainerItemProxy;
-			containerPortal = 139FDEE61B06529A00C62182 /* RCTWebSocket.xcodeproj */;
-			proxyType = 2;
-			remoteGlobalIDString = 3DBE0D001F3B181A0099AA32;
-			remoteInfo = fishhook;
-		};
-		2D16E6851FA4F8DC00B85C8A /* PBXContainerItemProxy */ = {
-			isa = PBXContainerItemProxy;
-			containerPortal = 139FDEE61B06529A00C62182 /* RCTWebSocket.xcodeproj */;
-			proxyType = 2;
-			remoteGlobalIDString = 3DBE0D0D1F3B181C0099AA32;
-			remoteInfo = "fishhook-tvOS";
-		};
-		2DF0FFDE2056DD460020B375 /* PBXContainerItemProxy */ = {
-			isa = PBXContainerItemProxy;
-			containerPortal = 146833FF1AC3E56700842450 /* React.xcodeproj */;
-			proxyType = 2;
-			remoteGlobalIDString = EBF21BDC1FC498900052F4D5;
-			remoteInfo = jsinspector;
-		};
-		2DF0FFE02056DD460020B375 /* PBXContainerItemProxy */ = {
-			isa = PBXContainerItemProxy;
-			containerPortal = 146833FF1AC3E56700842450 /* React.xcodeproj */;
-			proxyType = 2;
-			remoteGlobalIDString = EBF21BFA1FC4989A0052F4D5;
-			remoteInfo = "jsinspector-tvOS";
-		};
-		2DF0FFE22056DD460020B375 /* PBXContainerItemProxy */ = {
-			isa = PBXContainerItemProxy;
-			containerPortal = 146833FF1AC3E56700842450 /* React.xcodeproj */;
-			proxyType = 2;
-			remoteGlobalIDString = 139D7ECE1E25DB7D00323FB7;
-			remoteInfo = "third-party";
-		};
-		2DF0FFE42056DD460020B375 /* PBXContainerItemProxy */ = {
-			isa = PBXContainerItemProxy;
-			containerPortal = 146833FF1AC3E56700842450 /* React.xcodeproj */;
-			proxyType = 2;
-			remoteGlobalIDString = 3D383D3C1EBD27B6005632C8;
-			remoteInfo = "third-party-tvOS";
-		};
-		2DF0FFE62056DD460020B375 /* PBXContainerItemProxy */ = {
-			isa = PBXContainerItemProxy;
-			containerPortal = 146833FF1AC3E56700842450 /* React.xcodeproj */;
-			proxyType = 2;
-			remoteGlobalIDString = 139D7E881E25C6D100323FB7;
-			remoteInfo = "double-conversion";
-		};
-		2DF0FFE82056DD460020B375 /* PBXContainerItemProxy */ = {
-			isa = PBXContainerItemProxy;
-			containerPortal = 146833FF1AC3E56700842450 /* React.xcodeproj */;
-			proxyType = 2;
-			remoteGlobalIDString = 3D383D621EBD27B9005632C8;
-			remoteInfo = "double-conversion-tvOS";
-		};
-		3DAD3E831DF850E9000B6D8A /* PBXContainerItemProxy */ = {
-			isa = PBXContainerItemProxy;
-			containerPortal = 00C302BB1ABCB91800DB3ED1 /* RCTImage.xcodeproj */;
-			proxyType = 2;
-			remoteGlobalIDString = 2D2A283A1D9B042B00D4039D;
-			remoteInfo = "RCTImage-tvOS";
-		};
-		3DAD3E871DF850E9000B6D8A /* PBXContainerItemProxy */ = {
-			isa = PBXContainerItemProxy;
-			containerPortal = 78C398B01ACF4ADC00677621 /* RCTLinking.xcodeproj */;
-			proxyType = 2;
-			remoteGlobalIDString = 2D2A28471D9B043800D4039D;
-			remoteInfo = "RCTLinking-tvOS";
-		};
-		3DAD3E8B1DF850E9000B6D8A /* PBXContainerItemProxy */ = {
-			isa = PBXContainerItemProxy;
-			containerPortal = 00C302D31ABCB9D200DB3ED1 /* RCTNetwork.xcodeproj */;
-			proxyType = 2;
-			remoteGlobalIDString = 2D2A28541D9B044C00D4039D;
-			remoteInfo = "RCTNetwork-tvOS";
-		};
-		3DAD3E8F1DF850E9000B6D8A /* PBXContainerItemProxy */ = {
-			isa = PBXContainerItemProxy;
-			containerPortal = 139105B61AF99BAD00B5F7CC /* RCTSettings.xcodeproj */;
-			proxyType = 2;
-			remoteGlobalIDString = 2D2A28611D9B046600D4039D;
-			remoteInfo = "RCTSettings-tvOS";
-		};
-		3DAD3E931DF850E9000B6D8A /* PBXContainerItemProxy */ = {
-			isa = PBXContainerItemProxy;
-			containerPortal = 832341B01AAA6A8300B99B32 /* RCTText.xcodeproj */;
-			proxyType = 2;
-			remoteGlobalIDString = 2D2A287B1D9B048500D4039D;
-			remoteInfo = "RCTText-tvOS";
-		};
-		3DAD3E981DF850E9000B6D8A /* PBXContainerItemProxy */ = {
-			isa = PBXContainerItemProxy;
-			containerPortal = 139FDEE61B06529A00C62182 /* RCTWebSocket.xcodeproj */;
-			proxyType = 2;
-			remoteGlobalIDString = 2D2A28881D9B049200D4039D;
-			remoteInfo = "RCTWebSocket-tvOS";
-		};
-		3DAD3EA21DF850E9000B6D8A /* PBXContainerItemProxy */ = {
-			isa = PBXContainerItemProxy;
-			containerPortal = 146833FF1AC3E56700842450 /* React.xcodeproj */;
-			proxyType = 2;
-			remoteGlobalIDString = 2D2A28131D9B038B00D4039D;
-			remoteInfo = "React-tvOS";
-		};
-		3DAD3EA41DF850E9000B6D8A /* PBXContainerItemProxy */ = {
-			isa = PBXContainerItemProxy;
-			containerPortal = 146833FF1AC3E56700842450 /* React.xcodeproj */;
-			proxyType = 2;
-			remoteGlobalIDString = 3D3C059A1DE3340900C268FA;
-			remoteInfo = yoga;
-		};
-		3DAD3EA61DF850E9000B6D8A /* PBXContainerItemProxy */ = {
-			isa = PBXContainerItemProxy;
-			containerPortal = 146833FF1AC3E56700842450 /* React.xcodeproj */;
-			proxyType = 2;
-			remoteGlobalIDString = 3D3C06751DE3340C00C268FA;
-			remoteInfo = "yoga-tvOS";
-		};
-		3DAD3EA81DF850E9000B6D8A /* PBXContainerItemProxy */ = {
-			isa = PBXContainerItemProxy;
-			containerPortal = 146833FF1AC3E56700842450 /* React.xcodeproj */;
-			proxyType = 2;
-			remoteGlobalIDString = 3D3CD9251DE5FBEC00167DC4;
-			remoteInfo = cxxreact;
-		};
-		3DAD3EAA1DF850E9000B6D8A /* PBXContainerItemProxy */ = {
-			isa = PBXContainerItemProxy;
-			containerPortal = 146833FF1AC3E56700842450 /* React.xcodeproj */;
-			proxyType = 2;
-			remoteGlobalIDString = 3D3CD9321DE5FBEE00167DC4;
-			remoteInfo = "cxxreact-tvOS";
-		};
-		3DAD3EAC1DF850E9000B6D8A /* PBXContainerItemProxy */ = {
-			isa = PBXContainerItemProxy;
-			containerPortal = 146833FF1AC3E56700842450 /* React.xcodeproj */;
-			proxyType = 2;
-			remoteGlobalIDString = 3D3CD90B1DE5FBD600167DC4;
-			remoteInfo = jschelpers;
-		};
-		3DAD3EAE1DF850E9000B6D8A /* PBXContainerItemProxy */ = {
-			isa = PBXContainerItemProxy;
-			containerPortal = 146833FF1AC3E56700842450 /* React.xcodeproj */;
-			proxyType = 2;
-			remoteGlobalIDString = 3D3CD9181DE5FBD800167DC4;
-			remoteInfo = "jschelpers-tvOS";
-		};
-		4444A702227AE96A00C670C0 /* PBXContainerItemProxy */ = {
-			isa = PBXContainerItemProxy;
-			containerPortal = 4EF57A2CD1A64D97AEDEF864 /* RNLocalize.xcodeproj */;
-			proxyType = 2;
-			remoteGlobalIDString = 134814201AA4EA6300B7C361;
-			remoteInfo = RNLocalize;
-		};
-		4444A704227AE96A00C670C0 /* PBXContainerItemProxy */ = {
-			isa = PBXContainerItemProxy;
-			containerPortal = 4EF57A2CD1A64D97AEDEF864 /* RNLocalize.xcodeproj */;
-			proxyType = 2;
-			remoteGlobalIDString = 2D2A28471D9B043800D4039D;
-			remoteInfo = "RNLocalize-tvOS";
-		};
-		5E9157321DD0AC6500FF2AA8 /* PBXContainerItemProxy */ = {
-			isa = PBXContainerItemProxy;
-			containerPortal = 5E91572D1DD0AC6500FF2AA8 /* RCTAnimation.xcodeproj */;
-			proxyType = 2;
-			remoteGlobalIDString = 134814201AA4EA6300B7C361;
-			remoteInfo = RCTAnimation;
-		};
-		5E9157341DD0AC6500FF2AA8 /* PBXContainerItemProxy */ = {
-			isa = PBXContainerItemProxy;
-			containerPortal = 5E91572D1DD0AC6500FF2AA8 /* RCTAnimation.xcodeproj */;
-			proxyType = 2;
-			remoteGlobalIDString = 2D2A28201D9B03D100D4039D;
-			remoteInfo = "RCTAnimation-tvOS";
-		};
-		78C398B81ACF4ADC00677621 /* PBXContainerItemProxy */ = {
-			isa = PBXContainerItemProxy;
-			containerPortal = 78C398B01ACF4ADC00677621 /* RCTLinking.xcodeproj */;
-			proxyType = 2;
-			remoteGlobalIDString = 134814201AA4EA6300B7C361;
-			remoteInfo = RCTLinking;
-		};
-		832341B41AAA6A8300B99B32 /* PBXContainerItemProxy */ = {
-			isa = PBXContainerItemProxy;
-			containerPortal = 832341B01AAA6A8300B99B32 /* RCTText.xcodeproj */;
-			proxyType = 2;
-			remoteGlobalIDString = 58B5119B1A9E6C1200147676;
-			remoteInfo = RCTText;
-		};
-		9913E68B2391E36A003E810A /* PBXContainerItemProxy */ = {
-			isa = PBXContainerItemProxy;
-			containerPortal = 9913E65A2391E36A003E810A /* RNSearchBar.xcodeproj */;
-			proxyType = 2;
-			remoteGlobalIDString = 134814201AA4EA6300B7C361;
-			remoteInfo = RNSearchBar;
-		};
-		99A6776A215AC7DE0023B45E /* PBXContainerItemProxy */ = {
-			isa = PBXContainerItemProxy;
-			containerPortal = B678372F4B544A768BDE1E41 /* RNRandomBytes.xcodeproj */;
-			proxyType = 2;
-			remoteGlobalIDString = 163CDE4E2087CAD3001065FB;
-			remoteInfo = "RNRandomBytes-tvOS";
-		};
-		99CEE4482391FD5600DF8F3C /* PBXContainerItemProxy */ = {
-			isa = PBXContainerItemProxy;
-			containerPortal = 99CEE4432391FD5600DF8F3C /* RNReanimated.xcodeproj */;
-			proxyType = 2;
-			remoteGlobalIDString = 134814201AA4EA6300B7C361;
-			remoteInfo = RNReanimated;
-		};
-		99CEE44A2391FD5600DF8F3C /* PBXContainerItemProxy */ = {
-			isa = PBXContainerItemProxy;
-			containerPortal = 99CEE4432391FD5600DF8F3C /* RNReanimated.xcodeproj */;
-			proxyType = 2;
-			remoteGlobalIDString = FDBB176E229BF04900D1E455;
-			remoteInfo = "RNReanimated-tvOS";
-		};
-		99DD136D23253E440088275C /* PBXContainerItemProxy */ = {
-			isa = PBXContainerItemProxy;
-			containerPortal = 146833FF1AC3E56700842450 /* React.xcodeproj */;
-			proxyType = 2;
-			remoteGlobalIDString = EDEBC6D6214B3E7000DD5AC8;
-			remoteInfo = jsi;
-		};
-		99DD136F23253E440088275C /* PBXContainerItemProxy */ = {
-			isa = PBXContainerItemProxy;
-			containerPortal = 146833FF1AC3E56700842450 /* React.xcodeproj */;
-			proxyType = 2;
-			remoteGlobalIDString = EDEBC73B214B45A300DD5AC8;
-			remoteInfo = jsiexecutor;
-		};
-		99DD137123253E440088275C /* PBXContainerItemProxy */ = {
-			isa = PBXContainerItemProxy;
-			containerPortal = 146833FF1AC3E56700842450 /* React.xcodeproj */;
-			proxyType = 2;
-			remoteGlobalIDString = ED296FB6214C9A0900B7C4FE;
-			remoteInfo = "jsi-tvOS";
-		};
-		99DD137323253E440088275C /* PBXContainerItemProxy */ = {
-			isa = PBXContainerItemProxy;
-			containerPortal = 146833FF1AC3E56700842450 /* React.xcodeproj */;
-			proxyType = 2;
-			remoteGlobalIDString = ED296FEE214C9CF800B7C4FE;
-			remoteInfo = "jsiexecutor-tvOS";
-		};
-		99DD138023253EE10088275C /* PBXContainerItemProxy */ = {
-			isa = PBXContainerItemProxy;
-			containerPortal = 99DD137C23253EE10088275C /* RNGoogleSignin.xcodeproj */;
-			proxyType = 2;
-			remoteGlobalIDString = 9FD355121D3E4A2900D06170;
-			remoteInfo = RNGoogleSignin;
-		};
-		99F614B323919DF500B40637 /* PBXContainerItemProxy */ = {
-			isa = PBXContainerItemProxy;
-			containerPortal = 99F614AE23919DF500B40637 /* RNGestureHandler.xcodeproj */;
-			proxyType = 2;
-			remoteGlobalIDString = 134814201AA4EA6300B7C361;
-			remoteInfo = RNGestureHandler;
-		};
-		99F614B523919DF500B40637 /* PBXContainerItemProxy */ = {
-			isa = PBXContainerItemProxy;
-			containerPortal = 99F614AE23919DF500B40637 /* RNGestureHandler.xcodeproj */;
-			proxyType = 2;
-			remoteGlobalIDString = B5C32A36220C603B000FFB8D;
-			remoteInfo = "RNGestureHandler-tvOS";
-		};
-		99F615192391A06200B40637 /* PBXContainerItemProxy */ = {
-			isa = PBXContainerItemProxy;
-			containerPortal = 99F615142391A06200B40637 /* RNScreens.xcodeproj */;
-			proxyType = 2;
-			remoteGlobalIDString = 134814201AA4EA6300B7C361;
-			remoteInfo = RNScreens;
-		};
-		99F6151B2391A06200B40637 /* PBXContainerItemProxy */ = {
-			isa = PBXContainerItemProxy;
-			containerPortal = 99F615142391A06200B40637 /* RNScreens.xcodeproj */;
-			proxyType = 2;
-			remoteGlobalIDString = B5C32A4F220C6379000FFB8D;
-			remoteInfo = "RNScreens-tvOS";
-		};
->>>>>>> 470a136d
 		9E1360D321DC420F00EE48B0 /* PBXContainerItemProxy */ = {
 			isa = PBXContainerItemProxy;
 			containerPortal = 83CBB9F71A601CBA00E9B192 /* Project object */;
@@ -434,36 +84,12 @@
 		29C796149C7F4A96A29E4D40 /* libRNKeychain.a */ = {isa = PBXFileReference; explicitFileType = undefined; fileEncoding = 9; includeInIndex = 0; lastKnownFileType = archive.ar; path = libRNKeychain.a; sourceTree = "<group>"; };
 		2D16E6891FA4F8E400B85C8A /* libReact.a */ = {isa = PBXFileReference; explicitFileType = archive.ar; path = libReact.a; sourceTree = BUILT_PRODUCTS_DIR; };
 		2DDF6BBB133149AC94941F54 /* libRNRandomBytes.a */ = {isa = PBXFileReference; explicitFileType = undefined; fileEncoding = 9; includeInIndex = 0; lastKnownFileType = archive.ar; path = libRNRandomBytes.a; sourceTree = "<group>"; };
-<<<<<<< HEAD
 		33D0B7F6FD7B97D77C56C2CC /* Pods-Buttercup.debug.xcconfig */ = {isa = PBXFileReference; includeInIndex = 1; lastKnownFileType = text.xcconfig; name = "Pods-Buttercup.debug.xcconfig"; path = "Target Support Files/Pods-Buttercup/Pods-Buttercup.debug.xcconfig"; sourceTree = "<group>"; };
 		5D65E40FD598F4A7C9D6EC4F /* libPods-ButtercupTests.a */ = {isa = PBXFileReference; explicitFileType = archive.ar; includeInIndex = 0; path = "libPods-ButtercupTests.a"; sourceTree = BUILT_PRODUCTS_DIR; };
 		64F440674A3E43E0062306F0 /* Pods-ButtercupTests.release.xcconfig */ = {isa = PBXFileReference; includeInIndex = 1; lastKnownFileType = text.xcconfig; name = "Pods-ButtercupTests.release.xcconfig"; path = "Target Support Files/Pods-ButtercupTests/Pods-ButtercupTests.release.xcconfig"; sourceTree = "<group>"; };
 		6E5384531547E14D6A444B96 /* Pods-BCAutoFillExtension.release.xcconfig */ = {isa = PBXFileReference; includeInIndex = 1; lastKnownFileType = text.xcconfig; name = "Pods-BCAutoFillExtension.release.xcconfig"; path = "Target Support Files/Pods-BCAutoFillExtension/Pods-BCAutoFillExtension.release.xcconfig"; sourceTree = "<group>"; };
 		7629208232B8F0629909EC2D /* libPods-Buttercup.a */ = {isa = PBXFileReference; explicitFileType = archive.ar; includeInIndex = 0; path = "libPods-Buttercup.a"; sourceTree = BUILT_PRODUCTS_DIR; };
 		965DABDAD4C0D62AA0B2B200 /* Pods-Buttercup.release.xcconfig */ = {isa = PBXFileReference; includeInIndex = 1; lastKnownFileType = text.xcconfig; name = "Pods-Buttercup.release.xcconfig"; path = "Target Support Files/Pods-Buttercup/Pods-Buttercup.release.xcconfig"; sourceTree = "<group>"; };
-=======
-		3B2F0EE59F70430699DE22E3 /* libRNVectorIcons.a */ = {isa = PBXFileReference; explicitFileType = undefined; fileEncoding = 9; includeInIndex = 0; lastKnownFileType = archive.ar; path = libRNVectorIcons.a; sourceTree = "<group>"; };
-		3CEA96C243934CE395797F2D /* MaterialIcons.ttf */ = {isa = PBXFileReference; explicitFileType = undefined; fileEncoding = 9; includeInIndex = 0; lastKnownFileType = unknown; name = MaterialIcons.ttf; path = "../node_modules/react-native-vector-icons/Fonts/MaterialIcons.ttf"; sourceTree = "<group>"; };
-		4444A706227AE99300C670C0 /* de */ = {isa = PBXFileReference; lastKnownFileType = text.plist.strings; name = de; path = de.lproj/LaunchScreen.strings; sourceTree = "<group>"; };
-		4444A707227AE99300C670C0 /* de */ = {isa = PBXFileReference; lastKnownFileType = text.plist.strings; name = de; path = de.lproj/MainInterface.strings; sourceTree = "<group>"; };
-		4454A6FB227E1C6B00C175BC /* en */ = {isa = PBXFileReference; lastKnownFileType = text.plist.strings; name = en; path = en.lproj/LaunchScreen.strings; sourceTree = "<group>"; };
-		4454A6FC227E1C6B00C175BC /* en */ = {isa = PBXFileReference; lastKnownFileType = text.plist.strings; name = en; path = en.lproj/MainInterface.strings; sourceTree = "<group>"; };
-		46771EDC56994001BF7A4321 /* TouchID.xcodeproj */ = {isa = PBXFileReference; explicitFileType = undefined; fileEncoding = 9; includeInIndex = 0; lastKnownFileType = "wrapper.pb-project"; name = TouchID.xcodeproj; path = "../node_modules/react-native-touch-id/TouchID.xcodeproj"; sourceTree = "<group>"; };
-		476FD2FED5464740BFA551B3 /* FontAwesome.ttf */ = {isa = PBXFileReference; explicitFileType = undefined; fileEncoding = 9; includeInIndex = 0; lastKnownFileType = unknown; name = FontAwesome.ttf; path = "../node_modules/react-native-vector-icons/Fonts/FontAwesome.ttf"; sourceTree = "<group>"; };
-		4EF57A2CD1A64D97AEDEF864 /* RNLocalize.xcodeproj */ = {isa = PBXFileReference; explicitFileType = undefined; fileEncoding = 9; includeInIndex = 0; lastKnownFileType = "wrapper.pb-project"; name = RNLocalize.xcodeproj; path = "../node_modules/react-native-localize/ios/RNLocalize.xcodeproj"; sourceTree = "<group>"; };
-		5CF85AFBFDFD45758A3B2400 /* Zocial.ttf */ = {isa = PBXFileReference; explicitFileType = undefined; fileEncoding = 9; includeInIndex = 0; lastKnownFileType = unknown; name = Zocial.ttf; path = "../node_modules/react-native-vector-icons/Fonts/Zocial.ttf"; sourceTree = "<group>"; };
-		5DF36A447445434284F83319 /* Entypo.ttf */ = {isa = PBXFileReference; explicitFileType = undefined; fileEncoding = 9; includeInIndex = 0; lastKnownFileType = unknown; name = Entypo.ttf; path = "../node_modules/react-native-vector-icons/Fonts/Entypo.ttf"; sourceTree = "<group>"; };
-		5E91572D1DD0AC6500FF2AA8 /* RCTAnimation.xcodeproj */ = {isa = PBXFileReference; lastKnownFileType = "wrapper.pb-project"; name = RCTAnimation.xcodeproj; path = "../node_modules/react-native/Libraries/NativeAnimation/RCTAnimation.xcodeproj"; sourceTree = "<group>"; };
-		5F492DA2907E4FEDAC51BB80 /* Foundation.ttf */ = {isa = PBXFileReference; explicitFileType = undefined; fileEncoding = 9; includeInIndex = 0; lastKnownFileType = unknown; name = Foundation.ttf; path = "../node_modules/react-native-vector-icons/Fonts/Foundation.ttf"; sourceTree = "<group>"; };
-		6D1436390EF8481595521599 /* EvilIcons.ttf */ = {isa = PBXFileReference; explicitFileType = undefined; fileEncoding = 9; includeInIndex = 0; lastKnownFileType = unknown; name = EvilIcons.ttf; path = "../node_modules/react-native-vector-icons/Fonts/EvilIcons.ttf"; sourceTree = "<group>"; };
-		7801BFF1ED4C8C2A11E220A5 /* Pods-BCAutoFillExtension.release.xcconfig */ = {isa = PBXFileReference; includeInIndex = 1; lastKnownFileType = text.xcconfig; name = "Pods-BCAutoFillExtension.release.xcconfig"; path = "Target Support Files/Pods-BCAutoFillExtension/Pods-BCAutoFillExtension.release.xcconfig"; sourceTree = "<group>"; };
-		733781B7DF0A493DA9DDDCC5 /* libRNLocalize.a */ = {isa = PBXFileReference; explicitFileType = undefined; fileEncoding = 9; includeInIndex = 0; lastKnownFileType = archive.ar; path = libRNLocalize.a; sourceTree = "<group>"; };
-		78C398B01ACF4ADC00677621 /* RCTLinking.xcodeproj */ = {isa = PBXFileReference; lastKnownFileType = "wrapper.pb-project"; name = RCTLinking.xcodeproj; path = "../node_modules/react-native/Libraries/LinkingIOS/RCTLinking.xcodeproj"; sourceTree = "<group>"; };
-		832341B01AAA6A8300B99B32 /* RCTText.xcodeproj */ = {isa = PBXFileReference; lastKnownFileType = "wrapper.pb-project"; name = RCTText.xcodeproj; path = "../node_modules/react-native/Libraries/Text/RCTText.xcodeproj"; sourceTree = "<group>"; };
-		8D05DDD18DF67B1081D63DC8 /* Pods-BCAutoFillExtension.debug.xcconfig */ = {isa = PBXFileReference; includeInIndex = 1; lastKnownFileType = text.xcconfig; name = "Pods-BCAutoFillExtension.debug.xcconfig"; path = "Target Support Files/Pods-BCAutoFillExtension/Pods-BCAutoFillExtension.debug.xcconfig"; sourceTree = "<group>"; };
-		9420C5D0951842288C015861 /* Feather.ttf */ = {isa = PBXFileReference; explicitFileType = undefined; fileEncoding = 9; includeInIndex = 0; lastKnownFileType = unknown; name = Feather.ttf; path = "../node_modules/react-native-vector-icons/Fonts/Feather.ttf"; sourceTree = "<group>"; };
-		9913E65A2391E36A003E810A /* RNSearchBar.xcodeproj */ = {isa = PBXFileReference; lastKnownFileType = "wrapper.pb-project"; name = RNSearchBar.xcodeproj; path = "../node_modules/react-native-search-bar/ios/RNSearchBar.xcodeproj"; sourceTree = "<group>"; };
->>>>>>> 470a136d
 		99851D6F20C984E800EAC115 /* libcrypto.a */ = {isa = PBXFileReference; lastKnownFileType = archive.ar; name = libcrypto.a; path = ../crypto/target/universal/release/libcrypto.a; sourceTree = "<group>"; };
 		99851D7120C985FA00EAC115 /* libresolv.tbd */ = {isa = PBXFileReference; lastKnownFileType = "sourcecode.text-based-dylib-definition"; name = libresolv.tbd; path = usr/lib/libresolv.tbd; sourceTree = SDKROOT; };
 		99851D7320C9B7FC00EAC115 /* CryptoBridge.h */ = {isa = PBXFileReference; lastKnownFileType = sourcecode.c.h; path = CryptoBridge.h; sourceTree = "<group>"; };
@@ -498,11 +124,7 @@
 		ED297162215061F000B7C4FE /* JavaScriptCore.framework */ = {isa = PBXFileReference; lastKnownFileType = wrapper.framework; name = JavaScriptCore.framework; path = System/Library/Frameworks/JavaScriptCore.framework; sourceTree = SDKROOT; };
 		ED2971642150620600B7C4FE /* JavaScriptCore.framework */ = {isa = PBXFileReference; lastKnownFileType = wrapper.framework; name = JavaScriptCore.framework; path = Platforms/AppleTVOS.platform/Developer/SDKs/AppleTVOS12.0.sdk/System/Library/Frameworks/JavaScriptCore.framework; sourceTree = DEVELOPER_DIR; };
 		EE6B43702ADD4E138BE40FF9 /* libTouchID.a */ = {isa = PBXFileReference; explicitFileType = undefined; fileEncoding = 9; includeInIndex = 0; lastKnownFileType = archive.ar; path = libTouchID.a; sourceTree = "<group>"; };
-<<<<<<< HEAD
 		F2465C7B515B025A2B8B6B4B /* libPods-BCAutoFillExtension.a */ = {isa = PBXFileReference; explicitFileType = archive.ar; includeInIndex = 0; path = "libPods-BCAutoFillExtension.a"; sourceTree = BUILT_PRODUCTS_DIR; };
-=======
-		EE899CD33D5F40A48DB86D5A /* libRNLocalize-tvOS.a */ = {isa = PBXFileReference; explicitFileType = undefined; fileEncoding = 9; includeInIndex = 0; lastKnownFileType = archive.ar; path = "libRNLocalize-tvOS.a"; sourceTree = "<group>"; };
->>>>>>> 470a136d
 /* End PBXFileReference section */
 
 /* Begin PBXFrameworksBuildPhase section */
@@ -519,49 +141,7 @@
 			buildActionMask = 2147483647;
 			files = (
 				99D0F23020E2929B00FD05D7 /* libcrypto.a in Frameworks */,
-<<<<<<< HEAD
 				5D73D5DB0EAB0D6BE7B24628 /* libPods-Buttercup.a in Frameworks */,
-=======
-				146834051AC3E58100842450 /* libReact.a in Frameworks */,
-				00C302E51ABCBA2D00DB3ED1 /* libRCTActionSheet.a in Frameworks */,
-				00C302E81ABCBA2D00DB3ED1 /* libRCTImage.a in Frameworks */,
-				133E29F31AD74F7200F7D852 /* libRCTLinking.a in Frameworks */,
-				00C302E91ABCBA2D00DB3ED1 /* libRCTNetwork.a in Frameworks */,
-				139105C61AF99C1200B5F7CC /* libRCTSettings.a in Frameworks */,
-				832341BD1AAA6AB300B99B32 /* libRCTText.a in Frameworks */,
-				00C302EA1ABCBA2D00DB3ED1 /* libRCTVibration.a in Frameworks */,
-				139FDEF61B0652A700C62182 /* libRCTWebSocket.a in Frameworks */,
-				3E603D47F48440489E0182E4 /* libRNVectorIcons.a in Frameworks */,
-				BEB97DFEB83643518C9C49E2 /* libRNRandomBytes.a in Frameworks */,
-				55502B73129D4E8AA4FDFC1D /* libTouchID.a in Frameworks */,
-				9E13615B21DC466600EE48B0 /* libRNSecureStorage.a in Frameworks */,
-				C7867BD3A2B8F1EF3DE57FF5 /* Pods_Buttercup.framework in Frameworks */,
-				996CDDC99DF24FCFA09DF7D5 /* libRNLocalize.a in Frameworks */,
-			);
-			runOnlyForDeploymentPostprocessing = 0;
-		};
-		2D02E4781E0B4A5D006451C7 /* Frameworks */ = {
-			isa = PBXFrameworksBuildPhase;
-			buildActionMask = 2147483647;
-			files = (
-				2D16E6881FA4F8E400B85C8A /* libReact.a in Frameworks */,
-				2D02E4C21E0B4AEC006451C7 /* libRCTAnimation.a in Frameworks */,
-				2D02E4C31E0B4AEC006451C7 /* libRCTImage-tvOS.a in Frameworks */,
-				2D02E4C41E0B4AEC006451C7 /* libRCTLinking-tvOS.a in Frameworks */,
-				2D02E4C51E0B4AEC006451C7 /* libRCTNetwork-tvOS.a in Frameworks */,
-				2D02E4C61E0B4AEC006451C7 /* libRCTSettings-tvOS.a in Frameworks */,
-				2D02E4C71E0B4AEC006451C7 /* libRCTText-tvOS.a in Frameworks */,
-				2D02E4C81E0B4AEC006451C7 /* libRCTWebSocket-tvOS.a in Frameworks */,
-				C9F03DDA9858445E91E945F0 /* libRNLocalize-tvOS.a in Frameworks */,
-			);
-			runOnlyForDeploymentPostprocessing = 0;
-		};
-		2D02E48D1E0B4A5D006451C7 /* Frameworks */ = {
-			isa = PBXFrameworksBuildPhase;
-			buildActionMask = 2147483647;
-			files = (
-				2DF0FFEE2056DD460020B375 /* libReact.a in Frameworks */,
->>>>>>> 470a136d
 			);
 			runOnlyForDeploymentPostprocessing = 0;
 		};
@@ -643,27 +223,6 @@
 			name = Frameworks;
 			sourceTree = "<group>";
 		};
-<<<<<<< HEAD
-=======
-		4444A6FE227AE96A00C670C0 /* Products */ = {
-			isa = PBXGroup;
-			children = (
-				4444A703227AE96A00C670C0 /* libRNLocalize.a */,
-				4444A705227AE96A00C670C0 /* libRNLocalize-tvOS.a */,
-			);
-			name = Products;
-			sourceTree = "<group>";
-		};
-		5E91572E1DD0AC6500FF2AA8 /* Products */ = {
-			isa = PBXGroup;
-			children = (
-				5E9157331DD0AC6500FF2AA8 /* libRCTAnimation.a */,
-				5E9157351DD0AC6500FF2AA8 /* libRCTAnimation.a */,
-			);
-			name = Products;
-			sourceTree = "<group>";
-		};
->>>>>>> 470a136d
 		6498414321008B3FED7A4E2A /* Pods */ = {
 			isa = PBXGroup;
 			children = (
@@ -680,31 +239,6 @@
 		832341AE1AAA6A7D00B99B32 /* Libraries */ = {
 			isa = PBXGroup;
 			children = (
-<<<<<<< HEAD
-=======
-				99CEE4432391FD5600DF8F3C /* RNReanimated.xcodeproj */,
-				9913E65A2391E36A003E810A /* RNSearchBar.xcodeproj */,
-				99F615142391A06200B40637 /* RNScreens.xcodeproj */,
-				99F614AE23919DF500B40637 /* RNGestureHandler.xcodeproj */,
-				99DD137C23253EE10088275C /* RNGoogleSignin.xcodeproj */,
-				9E13615421DC465800EE48B0 /* RNSecureStorage.xcodeproj */,
-				5E91572D1DD0AC6500FF2AA8 /* RCTAnimation.xcodeproj */,
-				146833FF1AC3E56700842450 /* React.xcodeproj */,
-				00C302A71ABCB8CE00DB3ED1 /* RCTActionSheet.xcodeproj */,
-				ADBDB91F1DFEBF0600ED6528 /* RCTBlob.xcodeproj */,
-				00C302BB1ABCB91800DB3ED1 /* RCTImage.xcodeproj */,
-				78C398B01ACF4ADC00677621 /* RCTLinking.xcodeproj */,
-				00C302D31ABCB9D200DB3ED1 /* RCTNetwork.xcodeproj */,
-				139105B61AF99BAD00B5F7CC /* RCTSettings.xcodeproj */,
-				832341B01AAA6A8300B99B32 /* RCTText.xcodeproj */,
-				00C302DF1ABCB9EE00DB3ED1 /* RCTVibration.xcodeproj */,
-				139FDEE61B06529A00C62182 /* RCTWebSocket.xcodeproj */,
-				10B32057C9914AD5AC8E2D10 /* RNFS.xcodeproj */,
-				A1621F22B5024BD3988E93F0 /* RNVectorIcons.xcodeproj */,
-				B678372F4B544A768BDE1E41 /* RNRandomBytes.xcodeproj */,
-				46771EDC56994001BF7A4321 /* TouchID.xcodeproj */,
-				4EF57A2CD1A64D97AEDEF864 /* RNLocalize.xcodeproj */,
->>>>>>> 470a136d
 			);
 			name = Libraries;
 			sourceTree = "<group>";
@@ -857,18 +391,6 @@
 							};
 						};
 					};
-<<<<<<< HEAD
-=======
-					2D02E47A1E0B4A5D006451C7 = {
-						CreatedOnToolsVersion = 8.2.1;
-						ProvisioningStyle = Automatic;
-					};
-					2D02E48F1E0B4A5D006451C7 = {
-						CreatedOnToolsVersion = 8.2.1;
-						ProvisioningStyle = Automatic;
-						TestTargetID = 2D02E47A1E0B4A5D006451C7;
-					};
->>>>>>> 470a136d
 					9E1360C721DC420E00EE48B0 = {
 						CreatedOnToolsVersion = 10.1;
 						DevelopmentTeam = 9D8F4J769D;
@@ -887,505 +409,18 @@
 			hasScannedForEncodings = 0;
 			knownRegions = (
 				English,
-<<<<<<< HEAD
 				en,
 				Base,
-=======
-				Base,
-				de,
-				en,
->>>>>>> 470a136d
 			);
 			mainGroup = 83CBB9F61A601CBA00E9B192;
 			productRefGroup = 83CBBA001A601CBA00E9B192 /* Products */;
 			projectDirPath = "";
-<<<<<<< HEAD
-=======
-			projectReferences = (
-				{
-					ProductGroup = 00C302A81ABCB8CE00DB3ED1 /* Products */;
-					ProjectRef = 00C302A71ABCB8CE00DB3ED1 /* RCTActionSheet.xcodeproj */;
-				},
-				{
-					ProductGroup = 5E91572E1DD0AC6500FF2AA8 /* Products */;
-					ProjectRef = 5E91572D1DD0AC6500FF2AA8 /* RCTAnimation.xcodeproj */;
-				},
-				{
-					ProductGroup = C2AF3D09207916FA00A40A70 /* Products */;
-					ProjectRef = ADBDB91F1DFEBF0600ED6528 /* RCTBlob.xcodeproj */;
-				},
-				{
-					ProductGroup = 00C302BC1ABCB91800DB3ED1 /* Products */;
-					ProjectRef = 00C302BB1ABCB91800DB3ED1 /* RCTImage.xcodeproj */;
-				},
-				{
-					ProductGroup = 78C398B11ACF4ADC00677621 /* Products */;
-					ProjectRef = 78C398B01ACF4ADC00677621 /* RCTLinking.xcodeproj */;
-				},
-				{
-					ProductGroup = 00C302D41ABCB9D200DB3ED1 /* Products */;
-					ProjectRef = 00C302D31ABCB9D200DB3ED1 /* RCTNetwork.xcodeproj */;
-				},
-				{
-					ProductGroup = 139105B71AF99BAD00B5F7CC /* Products */;
-					ProjectRef = 139105B61AF99BAD00B5F7CC /* RCTSettings.xcodeproj */;
-				},
-				{
-					ProductGroup = 832341B11AAA6A8300B99B32 /* Products */;
-					ProjectRef = 832341B01AAA6A8300B99B32 /* RCTText.xcodeproj */;
-				},
-				{
-					ProductGroup = 00C302E01ABCB9EE00DB3ED1 /* Products */;
-					ProjectRef = 00C302DF1ABCB9EE00DB3ED1 /* RCTVibration.xcodeproj */;
-				},
-				{
-					ProductGroup = 139FDEE71B06529A00C62182 /* Products */;
-					ProjectRef = 139FDEE61B06529A00C62182 /* RCTWebSocket.xcodeproj */;
-				},
-				{
-					ProductGroup = 146834001AC3E56700842450 /* Products */;
-					ProjectRef = 146833FF1AC3E56700842450 /* React.xcodeproj */;
-				},
-				{
-					ProductGroup = C23C4D611ED58FA6008B5786 /* Products */;
-					ProjectRef = 10B32057C9914AD5AC8E2D10 /* RNFS.xcodeproj */;
-				},
-				{
-					ProductGroup = 99F614AF23919DF500B40637 /* Products */;
-					ProjectRef = 99F614AE23919DF500B40637 /* RNGestureHandler.xcodeproj */;
-				},
-				{
-					ProductGroup = 99DD137D23253EE10088275C /* Products */;
-					ProjectRef = 99DD137C23253EE10088275C /* RNGoogleSignin.xcodeproj */;
-                },
-                {
-					ProductGroup = 4444A6FE227AE96A00C670C0 /* Products */;
-					ProjectRef = 4EF57A2CD1A64D97AEDEF864 /* RNLocalize.xcodeproj */;
-				},
-				{
-					ProductGroup = C2ADA9B41F5735CA009D97EB /* Products */;
-					ProjectRef = B678372F4B544A768BDE1E41 /* RNRandomBytes.xcodeproj */;
-				},
-				{
-					ProductGroup = 99CEE4442391FD5600DF8F3C /* Products */;
-					ProjectRef = 99CEE4432391FD5600DF8F3C /* RNReanimated.xcodeproj */;
-				},
-				{
-					ProductGroup = 99F615152391A06200B40637 /* Products */;
-					ProjectRef = 99F615142391A06200B40637 /* RNScreens.xcodeproj */;
-				},
-				{
-					ProductGroup = 9913E65B2391E36A003E810A /* Products */;
-					ProjectRef = 9913E65A2391E36A003E810A /* RNSearchBar.xcodeproj */;
-				},
-				{
-					ProductGroup = 9E13615521DC465800EE48B0 /* Products */;
-					ProjectRef = 9E13615421DC465800EE48B0 /* RNSecureStorage.xcodeproj */;
-				},
-				{
-					ProductGroup = C20E8C361ED8D3490018186B /* Products */;
-					ProjectRef = A1621F22B5024BD3988E93F0 /* RNVectorIcons.xcodeproj */;
-				},
-				{
-					ProductGroup = C2AF3D4A207916FC00A40A70 /* Products */;
-					ProjectRef = 46771EDC56994001BF7A4321 /* TouchID.xcodeproj */;
-				},
-			);
->>>>>>> 470a136d
 			projectRoot = "";
 			targets = (
 				13B07F861A680F5B00A75B9A /* Buttercup */,
 				00E356ED1AD99517003FC87E /* ButtercupTests */,
-<<<<<<< HEAD
 				9E1360C721DC420E00EE48B0 /* BCAutoFillExtension */,
 			);
-=======
-				2D02E47A1E0B4A5D006451C7 /* Buttercup-tvOS */,
-				2D02E48F1E0B4A5D006451C7 /* Buttercup-tvOSTests */,
-				9E1360C721DC420E00EE48B0 /* BCAutoFillExtension */,
-			);
-		};
-/* End PBXProject section */
-
-/* Begin PBXReferenceProxy section */
-		00C302AC1ABCB8CE00DB3ED1 /* libRCTActionSheet.a */ = {
-			isa = PBXReferenceProxy;
-			fileType = archive.ar;
-			path = libRCTActionSheet.a;
-			remoteRef = 00C302AB1ABCB8CE00DB3ED1 /* PBXContainerItemProxy */;
-			sourceTree = BUILT_PRODUCTS_DIR;
-		};
-		00C302C01ABCB91800DB3ED1 /* libRCTImage.a */ = {
-			isa = PBXReferenceProxy;
-			fileType = archive.ar;
-			path = libRCTImage.a;
-			remoteRef = 00C302BF1ABCB91800DB3ED1 /* PBXContainerItemProxy */;
-			sourceTree = BUILT_PRODUCTS_DIR;
-		};
-		00C302DC1ABCB9D200DB3ED1 /* libRCTNetwork.a */ = {
-			isa = PBXReferenceProxy;
-			fileType = archive.ar;
-			path = libRCTNetwork.a;
-			remoteRef = 00C302DB1ABCB9D200DB3ED1 /* PBXContainerItemProxy */;
-			sourceTree = BUILT_PRODUCTS_DIR;
-		};
-		00C302E41ABCB9EE00DB3ED1 /* libRCTVibration.a */ = {
-			isa = PBXReferenceProxy;
-			fileType = archive.ar;
-			path = libRCTVibration.a;
-			remoteRef = 00C302E31ABCB9EE00DB3ED1 /* PBXContainerItemProxy */;
-			sourceTree = BUILT_PRODUCTS_DIR;
-		};
-		139105C11AF99BAD00B5F7CC /* libRCTSettings.a */ = {
-			isa = PBXReferenceProxy;
-			fileType = archive.ar;
-			path = libRCTSettings.a;
-			remoteRef = 139105C01AF99BAD00B5F7CC /* PBXContainerItemProxy */;
-			sourceTree = BUILT_PRODUCTS_DIR;
-		};
-		139FDEF41B06529B00C62182 /* libRCTWebSocket.a */ = {
-			isa = PBXReferenceProxy;
-			fileType = archive.ar;
-			path = libRCTWebSocket.a;
-			remoteRef = 139FDEF31B06529B00C62182 /* PBXContainerItemProxy */;
-			sourceTree = BUILT_PRODUCTS_DIR;
-		};
-		146834041AC3E56700842450 /* libReact.a */ = {
-			isa = PBXReferenceProxy;
-			fileType = archive.ar;
-			path = libReact.a;
-			remoteRef = 146834031AC3E56700842450 /* PBXContainerItemProxy */;
-			sourceTree = BUILT_PRODUCTS_DIR;
-		};
-		2D16E6841FA4F8DC00B85C8A /* libfishhook.a */ = {
-			isa = PBXReferenceProxy;
-			fileType = archive.ar;
-			path = libfishhook.a;
-			remoteRef = 2D16E6831FA4F8DC00B85C8A /* PBXContainerItemProxy */;
-			sourceTree = BUILT_PRODUCTS_DIR;
-		};
-		2D16E6861FA4F8DC00B85C8A /* libfishhook-tvOS.a */ = {
-			isa = PBXReferenceProxy;
-			fileType = archive.ar;
-			path = "libfishhook-tvOS.a";
-			remoteRef = 2D16E6851FA4F8DC00B85C8A /* PBXContainerItemProxy */;
-			sourceTree = BUILT_PRODUCTS_DIR;
-		};
-		2DF0FFDF2056DD460020B375 /* libjsinspector.a */ = {
-			isa = PBXReferenceProxy;
-			fileType = archive.ar;
-			path = libjsinspector.a;
-			remoteRef = 2DF0FFDE2056DD460020B375 /* PBXContainerItemProxy */;
-			sourceTree = BUILT_PRODUCTS_DIR;
-		};
-		2DF0FFE12056DD460020B375 /* libjsinspector-tvOS.a */ = {
-			isa = PBXReferenceProxy;
-			fileType = archive.ar;
-			path = "libjsinspector-tvOS.a";
-			remoteRef = 2DF0FFE02056DD460020B375 /* PBXContainerItemProxy */;
-			sourceTree = BUILT_PRODUCTS_DIR;
-		};
-		2DF0FFE32056DD460020B375 /* libthird-party.a */ = {
-			isa = PBXReferenceProxy;
-			fileType = archive.ar;
-			path = "libthird-party.a";
-			remoteRef = 2DF0FFE22056DD460020B375 /* PBXContainerItemProxy */;
-			sourceTree = BUILT_PRODUCTS_DIR;
-		};
-		2DF0FFE52056DD460020B375 /* libthird-party.a */ = {
-			isa = PBXReferenceProxy;
-			fileType = archive.ar;
-			path = "libthird-party.a";
-			remoteRef = 2DF0FFE42056DD460020B375 /* PBXContainerItemProxy */;
-			sourceTree = BUILT_PRODUCTS_DIR;
-		};
-		2DF0FFE72056DD460020B375 /* libdouble-conversion.a */ = {
-			isa = PBXReferenceProxy;
-			fileType = archive.ar;
-			path = "libdouble-conversion.a";
-			remoteRef = 2DF0FFE62056DD460020B375 /* PBXContainerItemProxy */;
-			sourceTree = BUILT_PRODUCTS_DIR;
-		};
-		2DF0FFE92056DD460020B375 /* libdouble-conversion.a */ = {
-			isa = PBXReferenceProxy;
-			fileType = archive.ar;
-			path = "libdouble-conversion.a";
-			remoteRef = 2DF0FFE82056DD460020B375 /* PBXContainerItemProxy */;
-			sourceTree = BUILT_PRODUCTS_DIR;
-		};
-		3DAD3E841DF850E9000B6D8A /* libRCTImage-tvOS.a */ = {
-			isa = PBXReferenceProxy;
-			fileType = archive.ar;
-			path = "libRCTImage-tvOS.a";
-			remoteRef = 3DAD3E831DF850E9000B6D8A /* PBXContainerItemProxy */;
-			sourceTree = BUILT_PRODUCTS_DIR;
-		};
-		3DAD3E881DF850E9000B6D8A /* libRCTLinking-tvOS.a */ = {
-			isa = PBXReferenceProxy;
-			fileType = archive.ar;
-			path = "libRCTLinking-tvOS.a";
-			remoteRef = 3DAD3E871DF850E9000B6D8A /* PBXContainerItemProxy */;
-			sourceTree = BUILT_PRODUCTS_DIR;
-		};
-		3DAD3E8C1DF850E9000B6D8A /* libRCTNetwork-tvOS.a */ = {
-			isa = PBXReferenceProxy;
-			fileType = archive.ar;
-			path = "libRCTNetwork-tvOS.a";
-			remoteRef = 3DAD3E8B1DF850E9000B6D8A /* PBXContainerItemProxy */;
-			sourceTree = BUILT_PRODUCTS_DIR;
-		};
-		3DAD3E901DF850E9000B6D8A /* libRCTSettings-tvOS.a */ = {
-			isa = PBXReferenceProxy;
-			fileType = archive.ar;
-			path = "libRCTSettings-tvOS.a";
-			remoteRef = 3DAD3E8F1DF850E9000B6D8A /* PBXContainerItemProxy */;
-			sourceTree = BUILT_PRODUCTS_DIR;
-		};
-		3DAD3E941DF850E9000B6D8A /* libRCTText-tvOS.a */ = {
-			isa = PBXReferenceProxy;
-			fileType = archive.ar;
-			path = "libRCTText-tvOS.a";
-			remoteRef = 3DAD3E931DF850E9000B6D8A /* PBXContainerItemProxy */;
-			sourceTree = BUILT_PRODUCTS_DIR;
-		};
-		3DAD3E991DF850E9000B6D8A /* libRCTWebSocket-tvOS.a */ = {
-			isa = PBXReferenceProxy;
-			fileType = archive.ar;
-			path = "libRCTWebSocket-tvOS.a";
-			remoteRef = 3DAD3E981DF850E9000B6D8A /* PBXContainerItemProxy */;
-			sourceTree = BUILT_PRODUCTS_DIR;
-		};
-		3DAD3EA31DF850E9000B6D8A /* libReact.a */ = {
-			isa = PBXReferenceProxy;
-			fileType = archive.ar;
-			path = libReact.a;
-			remoteRef = 3DAD3EA21DF850E9000B6D8A /* PBXContainerItemProxy */;
-			sourceTree = BUILT_PRODUCTS_DIR;
-		};
-		3DAD3EA51DF850E9000B6D8A /* libyoga.a */ = {
-			isa = PBXReferenceProxy;
-			fileType = archive.ar;
-			path = libyoga.a;
-			remoteRef = 3DAD3EA41DF850E9000B6D8A /* PBXContainerItemProxy */;
-			sourceTree = BUILT_PRODUCTS_DIR;
-		};
-		3DAD3EA71DF850E9000B6D8A /* libyoga.a */ = {
-			isa = PBXReferenceProxy;
-			fileType = archive.ar;
-			path = libyoga.a;
-			remoteRef = 3DAD3EA61DF850E9000B6D8A /* PBXContainerItemProxy */;
-			sourceTree = BUILT_PRODUCTS_DIR;
-		};
-		3DAD3EA91DF850E9000B6D8A /* libcxxreact.a */ = {
-			isa = PBXReferenceProxy;
-			fileType = archive.ar;
-			path = libcxxreact.a;
-			remoteRef = 3DAD3EA81DF850E9000B6D8A /* PBXContainerItemProxy */;
-			sourceTree = BUILT_PRODUCTS_DIR;
-		};
-		3DAD3EAB1DF850E9000B6D8A /* libcxxreact.a */ = {
-			isa = PBXReferenceProxy;
-			fileType = archive.ar;
-			path = libcxxreact.a;
-			remoteRef = 3DAD3EAA1DF850E9000B6D8A /* PBXContainerItemProxy */;
-			sourceTree = BUILT_PRODUCTS_DIR;
-		};
-		3DAD3EAD1DF850E9000B6D8A /* libjschelpers.a */ = {
-			isa = PBXReferenceProxy;
-			fileType = archive.ar;
-			path = libjschelpers.a;
-			remoteRef = 3DAD3EAC1DF850E9000B6D8A /* PBXContainerItemProxy */;
-			sourceTree = BUILT_PRODUCTS_DIR;
-		};
-		3DAD3EAF1DF850E9000B6D8A /* libjschelpers.a */ = {
-			isa = PBXReferenceProxy;
-			fileType = archive.ar;
-			path = libjschelpers.a;
-			remoteRef = 3DAD3EAE1DF850E9000B6D8A /* PBXContainerItemProxy */;
-			sourceTree = BUILT_PRODUCTS_DIR;
-		};
-		4444A703227AE96A00C670C0 /* libRNLocalize.a */ = {
-			isa = PBXReferenceProxy;
-			fileType = archive.ar;
-			path = libRNLocalize.a;
-			remoteRef = 4444A702227AE96A00C670C0 /* PBXContainerItemProxy */;
-			sourceTree = BUILT_PRODUCTS_DIR;
-		};
-		4444A705227AE96A00C670C0 /* libRNLocalize-tvOS.a */ = {
-			isa = PBXReferenceProxy;
-			fileType = archive.ar;
-			path = "libRNLocalize-tvOS.a";
-			remoteRef = 4444A704227AE96A00C670C0 /* PBXContainerItemProxy */;
-			sourceTree = BUILT_PRODUCTS_DIR;
-		};
-		5E9157331DD0AC6500FF2AA8 /* libRCTAnimation.a */ = {
-			isa = PBXReferenceProxy;
-			fileType = archive.ar;
-			path = libRCTAnimation.a;
-			remoteRef = 5E9157321DD0AC6500FF2AA8 /* PBXContainerItemProxy */;
-			sourceTree = BUILT_PRODUCTS_DIR;
-		};
-		5E9157351DD0AC6500FF2AA8 /* libRCTAnimation.a */ = {
-			isa = PBXReferenceProxy;
-			fileType = archive.ar;
-			path = libRCTAnimation.a;
-			remoteRef = 5E9157341DD0AC6500FF2AA8 /* PBXContainerItemProxy */;
-			sourceTree = BUILT_PRODUCTS_DIR;
-		};
-		78C398B91ACF4ADC00677621 /* libRCTLinking.a */ = {
-			isa = PBXReferenceProxy;
-			fileType = archive.ar;
-			path = libRCTLinking.a;
-			remoteRef = 78C398B81ACF4ADC00677621 /* PBXContainerItemProxy */;
-			sourceTree = BUILT_PRODUCTS_DIR;
-		};
-		832341B51AAA6A8300B99B32 /* libRCTText.a */ = {
-			isa = PBXReferenceProxy;
-			fileType = archive.ar;
-			path = libRCTText.a;
-			remoteRef = 832341B41AAA6A8300B99B32 /* PBXContainerItemProxy */;
-			sourceTree = BUILT_PRODUCTS_DIR;
-		};
-		9913E68C2391E36A003E810A /* libRNSearchBar.a */ = {
-			isa = PBXReferenceProxy;
-			fileType = archive.ar;
-			path = libRNSearchBar.a;
-			remoteRef = 9913E68B2391E36A003E810A /* PBXContainerItemProxy */;
-			sourceTree = BUILT_PRODUCTS_DIR;
-		};
-		99A6776B215AC7DE0023B45E /* libRNRandomBytes-tvOS.a */ = {
-			isa = PBXReferenceProxy;
-			fileType = archive.ar;
-			path = "libRNRandomBytes-tvOS.a";
-			remoteRef = 99A6776A215AC7DE0023B45E /* PBXContainerItemProxy */;
-			sourceTree = BUILT_PRODUCTS_DIR;
-		};
-		99CEE4492391FD5600DF8F3C /* libRNReanimated.a */ = {
-			isa = PBXReferenceProxy;
-			fileType = archive.ar;
-			path = libRNReanimated.a;
-			remoteRef = 99CEE4482391FD5600DF8F3C /* PBXContainerItemProxy */;
-			sourceTree = BUILT_PRODUCTS_DIR;
-		};
-		99CEE44B2391FD5600DF8F3C /* libRNReanimated-tvOS.a */ = {
-			isa = PBXReferenceProxy;
-			fileType = archive.ar;
-			path = "libRNReanimated-tvOS.a";
-			remoteRef = 99CEE44A2391FD5600DF8F3C /* PBXContainerItemProxy */;
-			sourceTree = BUILT_PRODUCTS_DIR;
-		};
-		99DD136E23253E440088275C /* libjsi.a */ = {
-			isa = PBXReferenceProxy;
-			fileType = archive.ar;
-			path = libjsi.a;
-			remoteRef = 99DD136D23253E440088275C /* PBXContainerItemProxy */;
-			sourceTree = BUILT_PRODUCTS_DIR;
-		};
-		99DD137023253E440088275C /* libjsiexecutor.a */ = {
-			isa = PBXReferenceProxy;
-			fileType = archive.ar;
-			path = libjsiexecutor.a;
-			remoteRef = 99DD136F23253E440088275C /* PBXContainerItemProxy */;
-			sourceTree = BUILT_PRODUCTS_DIR;
-		};
-		99DD137223253E440088275C /* libjsi-tvOS.a */ = {
-			isa = PBXReferenceProxy;
-			fileType = archive.ar;
-			path = "libjsi-tvOS.a";
-			remoteRef = 99DD137123253E440088275C /* PBXContainerItemProxy */;
-			sourceTree = BUILT_PRODUCTS_DIR;
-		};
-		99DD137423253E440088275C /* libjsiexecutor-tvOS.a */ = {
-			isa = PBXReferenceProxy;
-			fileType = archive.ar;
-			path = "libjsiexecutor-tvOS.a";
-			remoteRef = 99DD137323253E440088275C /* PBXContainerItemProxy */;
-			sourceTree = BUILT_PRODUCTS_DIR;
-		};
-		99DD138123253EE10088275C /* libRNGoogleSignin.a */ = {
-			isa = PBXReferenceProxy;
-			fileType = archive.ar;
-			path = libRNGoogleSignin.a;
-			remoteRef = 99DD138023253EE10088275C /* PBXContainerItemProxy */;
-			sourceTree = BUILT_PRODUCTS_DIR;
-		};
-		99F614B423919DF500B40637 /* libRNGestureHandler.a */ = {
-			isa = PBXReferenceProxy;
-			fileType = archive.ar;
-			path = libRNGestureHandler.a;
-			remoteRef = 99F614B323919DF500B40637 /* PBXContainerItemProxy */;
-			sourceTree = BUILT_PRODUCTS_DIR;
-		};
-		99F614B623919DF500B40637 /* libRNGestureHandler-tvOS.a */ = {
-			isa = PBXReferenceProxy;
-			fileType = archive.ar;
-			path = "libRNGestureHandler-tvOS.a";
-			remoteRef = 99F614B523919DF500B40637 /* PBXContainerItemProxy */;
-			sourceTree = BUILT_PRODUCTS_DIR;
-		};
-		99F6151A2391A06200B40637 /* libRNScreens.a */ = {
-			isa = PBXReferenceProxy;
-			fileType = archive.ar;
-			path = libRNScreens.a;
-			remoteRef = 99F615192391A06200B40637 /* PBXContainerItemProxy */;
-			sourceTree = BUILT_PRODUCTS_DIR;
-		};
-		99F6151C2391A06200B40637 /* libRNScreens-tvOS.a */ = {
-			isa = PBXReferenceProxy;
-			fileType = archive.ar;
-			path = "libRNScreens-tvOS.a";
-			remoteRef = 99F6151B2391A06200B40637 /* PBXContainerItemProxy */;
-			sourceTree = BUILT_PRODUCTS_DIR;
-		};
-		9E13615921DC465900EE48B0 /* libRNSecureStorage.a */ = {
-			isa = PBXReferenceProxy;
-			fileType = archive.ar;
-			path = libRNSecureStorage.a;
-			remoteRef = 9E13615821DC465900EE48B0 /* PBXContainerItemProxy */;
-			sourceTree = BUILT_PRODUCTS_DIR;
-		};
-		C20E8C531ED8D3490018186B /* libRNVectorIcons.a */ = {
-			isa = PBXReferenceProxy;
-			fileType = archive.ar;
-			path = libRNVectorIcons.a;
-			remoteRef = C20E8C521ED8D3490018186B /* PBXContainerItemProxy */;
-			sourceTree = BUILT_PRODUCTS_DIR;
-		};
-		C23C4D7E1ED58FA6008B5786 /* libRNFS.a */ = {
-			isa = PBXReferenceProxy;
-			fileType = archive.ar;
-			path = libRNFS.a;
-			remoteRef = C23C4D7D1ED58FA6008B5786 /* PBXContainerItemProxy */;
-			sourceTree = BUILT_PRODUCTS_DIR;
-		};
-		C2ADA9D11F5735CA009D97EB /* libRNRandomBytes.a */ = {
-			isa = PBXReferenceProxy;
-			fileType = archive.ar;
-			path = libRNRandomBytes.a;
-			remoteRef = C2ADA9D01F5735CA009D97EB /* PBXContainerItemProxy */;
-			sourceTree = BUILT_PRODUCTS_DIR;
-		};
-		C2AF3D13207916FB00A40A70 /* libRCTBlob.a */ = {
-			isa = PBXReferenceProxy;
-			fileType = archive.ar;
-			path = libRCTBlob.a;
-			remoteRef = C2AF3D12207916FB00A40A70 /* PBXContainerItemProxy */;
-			sourceTree = BUILT_PRODUCTS_DIR;
-		};
-		C2AF3D15207916FB00A40A70 /* libRCTBlob-tvOS.a */ = {
-			isa = PBXReferenceProxy;
-			fileType = archive.ar;
-			path = "libRCTBlob-tvOS.a";
-			remoteRef = C2AF3D14207916FB00A40A70 /* PBXContainerItemProxy */;
-			sourceTree = BUILT_PRODUCTS_DIR;
-		};
-		C2AF3D54207916FC00A40A70 /* libTouchID.a */ = {
-			isa = PBXReferenceProxy;
-			fileType = archive.ar;
-			path = libTouchID.a;
-			remoteRef = C2AF3D53207916FC00A40A70 /* PBXContainerItemProxy */;
-			sourceTree = BUILT_PRODUCTS_DIR;
->>>>>>> 470a136d
 		};
 /* End PBXProject section */
 
@@ -1472,12 +507,8 @@
 			);
 			runOnlyForDeploymentPostprocessing = 0;
 			shellPath = /bin/sh;
-<<<<<<< HEAD
 			shellScript = "diff \"${PODS_PODFILE_DIR_PATH}/Podfile.lock\" \"${PODS_ROOT}/Manifest.lock\" > /dev/null\nif [ $? != 0 ] ; then\n    # print error to STDERR\n    echo \"error: The sandbox is not in sync with the Podfile.lock. Run 'pod install' or update your CocoaPods installation.\" >&2\n    exit 1\nfi\n# This output is used by Xcode 'outputs' to avoid re-running this script phase.\necho \"SUCCESS\" > \"${SCRIPT_OUTPUT_FILE_0}\"\n";
 			showEnvVarsInLog = 0;
-=======
-			shellScript = "export NODE_BINARY=node\n../node_modules/react-native/scripts/react-native-xcode.sh\n";
->>>>>>> 470a136d
 		};
 		5ECECE45642BBFD494AE232E /* [CP] Copy Pods Resources */ = {
 			isa = PBXShellScriptBuildPhase;
@@ -1730,31 +761,8 @@
 					"DEBUG=1",
 					"$(inherited)",
 				);
-<<<<<<< HEAD
 				INFOPLIST_FILE = ButtercupTests/Info.plist;
 				IPHONEOS_DEPLOYMENT_TARGET = 9.0;
-=======
-				HEADER_SEARCH_PATHS = (
-					"$(inherited)",
-					"$(SRCROOT)/../node_modules/react-native-fs/**",
-					"$(SRCROOT)/../node_modules/react-native-vector-icons/RNVectorIconsManager",
-					"$(SRCROOT)/../node_modules/react-native-randombytes",
-					"$(SRCROOT)/../node_modules/react-native-touch-id",
-					"$(SRCROOT)/../node_modules/react-native-keychain/RNKeychainManager",
-					"$(SRCROOT)/../node_modules/react-native-localize/ios",
-				);
-				INFOPLIST_FILE = ButtercupTests/Info.plist;
-				IPHONEOS_DEPLOYMENT_TARGET = 9.0;
-				LD_RUNPATH_SEARCH_PATHS = "$(inherited) @executable_path/Frameworks @loader_path/Frameworks";
-				LIBRARY_SEARCH_PATHS = (
-					"$(inherited)",
-					"\"$(SRCROOT)/$(TARGET_NAME)\"",
-				);
-				OTHER_LDFLAGS = (
-					"-ObjC",
-					"-lc++",
-				);
->>>>>>> 470a136d
 				PRODUCT_BUNDLE_IDENTIFIER = "org.reactjs.native.example.$(PRODUCT_NAME:rfc1034identifier)";
 				PRODUCT_NAME = "$(TARGET_NAME)";
 				TEST_HOST = "$(BUILT_PRODUCTS_DIR)/Buttercup.app/Buttercup";
@@ -1768,31 +776,8 @@
 				BUNDLE_LOADER = "$(TEST_HOST)";
 				COPY_PHASE_STRIP = NO;
 				DEVELOPMENT_TEAM = 9D8F4J769D;
-<<<<<<< HEAD
 				INFOPLIST_FILE = ButtercupTests/Info.plist;
 				IPHONEOS_DEPLOYMENT_TARGET = 9.0;
-=======
-				HEADER_SEARCH_PATHS = (
-					"$(inherited)",
-					"$(SRCROOT)/../node_modules/react-native-fs/**",
-					"$(SRCROOT)/../node_modules/react-native-vector-icons/RNVectorIconsManager",
-					"$(SRCROOT)/../node_modules/react-native-randombytes",
-					"$(SRCROOT)/../node_modules/react-native-touch-id",
-					"$(SRCROOT)/../node_modules/react-native-keychain/RNKeychainManager",
-					"$(SRCROOT)/../node_modules/react-native-localize/ios",
-				);
-				INFOPLIST_FILE = ButtercupTests/Info.plist;
-				IPHONEOS_DEPLOYMENT_TARGET = 9.0;
-				LD_RUNPATH_SEARCH_PATHS = "$(inherited) @executable_path/Frameworks @loader_path/Frameworks";
-				LIBRARY_SEARCH_PATHS = (
-					"$(inherited)",
-					"\"$(SRCROOT)/$(TARGET_NAME)\"",
-				);
-				OTHER_LDFLAGS = (
-					"-ObjC",
-					"-lc++",
-				);
->>>>>>> 470a136d
 				PRODUCT_BUNDLE_IDENTIFIER = "org.reactjs.native.example.$(PRODUCT_NAME:rfc1034identifier)";
 				PRODUCT_NAME = "$(TARGET_NAME)";
 				TEST_HOST = "$(BUILT_PRODUCTS_DIR)/Buttercup.app/Buttercup";
@@ -1810,18 +795,6 @@
 				CURRENT_PROJECT_VERSION = 1;
 				DEAD_CODE_STRIPPING = NO;
 				DEVELOPMENT_TEAM = 9D8F4J769D;
-<<<<<<< HEAD
-=======
-				HEADER_SEARCH_PATHS = (
-					"$(inherited)",
-					"$(SRCROOT)/../node_modules/react-native-fs/**",
-					"$(SRCROOT)/../node_modules/react-native-vector-icons/RNVectorIconsManager",
-					"$(SRCROOT)/../node_modules/react-native-randombytes",
-					"$(SRCROOT)/../node_modules/react-native-touch-id",
-					"$(SRCROOT)/../node_modules/react-native-keychain/RNKeychainManager",
-					"$(SRCROOT)/../node_modules/react-native-localize/ios",
-				);
->>>>>>> 470a136d
 				INFOPLIST_FILE = Buttercup/Info.plist;
 				IPHONEOS_DEPLOYMENT_TARGET = 10.0;
 				LD_RUNPATH_SEARCH_PATHS = "$(inherited) @executable_path/Frameworks";
@@ -1845,18 +818,6 @@
 				CODE_SIGN_IDENTITY = "iPhone Developer";
 				CURRENT_PROJECT_VERSION = 1;
 				DEVELOPMENT_TEAM = 9D8F4J769D;
-<<<<<<< HEAD
-=======
-				HEADER_SEARCH_PATHS = (
-					"$(inherited)",
-					"$(SRCROOT)/../node_modules/react-native-fs/**",
-					"$(SRCROOT)/../node_modules/react-native-vector-icons/RNVectorIconsManager",
-					"$(SRCROOT)/../node_modules/react-native-randombytes",
-					"$(SRCROOT)/../node_modules/react-native-touch-id",
-					"$(SRCROOT)/../node_modules/react-native-keychain/RNKeychainManager",
-					"$(SRCROOT)/../node_modules/react-native-localize/ios",
-				);
->>>>>>> 470a136d
 				INFOPLIST_FILE = Buttercup/Info.plist;
 				IPHONEOS_DEPLOYMENT_TARGET = 10.0;
 				LD_RUNPATH_SEARCH_PATHS = "$(inherited) @executable_path/Frameworks";
@@ -1870,153 +831,6 @@
 			};
 			name = Release;
 		};
-<<<<<<< HEAD
-=======
-		2D02E4971E0B4A5E006451C7 /* Debug */ = {
-			isa = XCBuildConfiguration;
-			buildSettings = {
-				ASSETCATALOG_COMPILER_APPICON_NAME = "App Icon & Top Shelf Image";
-				ASSETCATALOG_COMPILER_LAUNCHIMAGE_NAME = LaunchImage;
-				CLANG_ANALYZER_NONNULL = YES;
-				CLANG_WARN_DOCUMENTATION_COMMENTS = YES;
-				CLANG_WARN_INFINITE_RECURSION = YES;
-				CLANG_WARN_SUSPICIOUS_MOVE = YES;
-				DEBUG_INFORMATION_FORMAT = dwarf;
-				ENABLE_TESTABILITY = YES;
-				GCC_NO_COMMON_BLOCKS = YES;
-				HEADER_SEARCH_PATHS = (
-					"$(inherited)",
-					"$(SRCROOT)/../node_modules/react-native-fs/**",
-					"$(SRCROOT)/../node_modules/react-native-vector-icons/RNVectorIconsManager",
-					"$(SRCROOT)/../node_modules/react-native-randombytes",
-					"$(SRCROOT)/../node_modules/react-native-touch-id",
-					"$(SRCROOT)/../node_modules/react-native-keychain/RNKeychainManager",
-					"$(SRCROOT)/../node_modules/react-native-localize/ios",
-				);
-				INFOPLIST_FILE = "Buttercup-tvOS/Info.plist";
-				LD_RUNPATH_SEARCH_PATHS = "$(inherited) @executable_path/Frameworks";
-				LIBRARY_SEARCH_PATHS = (
-					"$(inherited)",
-					"\"$(SRCROOT)/$(TARGET_NAME)\"",
-				);
-				OTHER_LDFLAGS = (
-					"-ObjC",
-					"-lc++",
-				);
-				PRODUCT_BUNDLE_IDENTIFIER = "com.facebook.REACT.Buttercup-tvOS";
-				PRODUCT_NAME = "$(TARGET_NAME)";
-				SDKROOT = appletvos;
-				TARGETED_DEVICE_FAMILY = 3;
-				TVOS_DEPLOYMENT_TARGET = 9.2;
-			};
-			name = Debug;
-		};
-		2D02E4981E0B4A5E006451C7 /* Release */ = {
-			isa = XCBuildConfiguration;
-			buildSettings = {
-				ASSETCATALOG_COMPILER_APPICON_NAME = "App Icon & Top Shelf Image";
-				ASSETCATALOG_COMPILER_LAUNCHIMAGE_NAME = LaunchImage;
-				CLANG_ANALYZER_NONNULL = YES;
-				CLANG_WARN_DOCUMENTATION_COMMENTS = YES;
-				CLANG_WARN_INFINITE_RECURSION = YES;
-				CLANG_WARN_SUSPICIOUS_MOVE = YES;
-				COPY_PHASE_STRIP = NO;
-				DEBUG_INFORMATION_FORMAT = "dwarf-with-dsym";
-				GCC_NO_COMMON_BLOCKS = YES;
-				HEADER_SEARCH_PATHS = (
-					"$(inherited)",
-					"$(SRCROOT)/../node_modules/react-native-fs/**",
-					"$(SRCROOT)/../node_modules/react-native-vector-icons/RNVectorIconsManager",
-					"$(SRCROOT)/../node_modules/react-native-randombytes",
-					"$(SRCROOT)/../node_modules/react-native-touch-id",
-					"$(SRCROOT)/../node_modules/react-native-keychain/RNKeychainManager",
-					"$(SRCROOT)/../node_modules/react-native-localize/ios",
-				);
-				INFOPLIST_FILE = "Buttercup-tvOS/Info.plist";
-				LD_RUNPATH_SEARCH_PATHS = "$(inherited) @executable_path/Frameworks";
-				LIBRARY_SEARCH_PATHS = (
-					"$(inherited)",
-					"\"$(SRCROOT)/$(TARGET_NAME)\"",
-				);
-				OTHER_LDFLAGS = (
-					"-ObjC",
-					"-lc++",
-				);
-				PRODUCT_BUNDLE_IDENTIFIER = "com.facebook.REACT.Buttercup-tvOS";
-				PRODUCT_NAME = "$(TARGET_NAME)";
-				SDKROOT = appletvos;
-				TARGETED_DEVICE_FAMILY = 3;
-				TVOS_DEPLOYMENT_TARGET = 9.2;
-			};
-			name = Release;
-		};
-		2D02E4991E0B4A5E006451C7 /* Debug */ = {
-			isa = XCBuildConfiguration;
-			buildSettings = {
-				BUNDLE_LOADER = "$(TEST_HOST)";
-				CLANG_ANALYZER_NONNULL = YES;
-				CLANG_WARN_DOCUMENTATION_COMMENTS = YES;
-				CLANG_WARN_INFINITE_RECURSION = YES;
-				CLANG_WARN_SUSPICIOUS_MOVE = YES;
-				DEBUG_INFORMATION_FORMAT = dwarf;
-				ENABLE_TESTABILITY = YES;
-				GCC_NO_COMMON_BLOCKS = YES;
-				HEADER_SEARCH_PATHS = (
-					"$(inherited)",
-					"$(SRCROOT)/../node_modules/react-native-localize/ios",
-				);
-				INFOPLIST_FILE = "Buttercup-tvOSTests/Info.plist";
-				LD_RUNPATH_SEARCH_PATHS = "$(inherited) @executable_path/Frameworks @loader_path/Frameworks";
-				LIBRARY_SEARCH_PATHS = (
-					"$(inherited)",
-					"\"$(SRCROOT)/$(TARGET_NAME)\"",
-				);
-				OTHER_LDFLAGS = (
-					"-ObjC",
-					"-lc++",
-				);
-				PRODUCT_BUNDLE_IDENTIFIER = "com.facebook.REACT.Buttercup-tvOSTests";
-				PRODUCT_NAME = "$(TARGET_NAME)";
-				SDKROOT = appletvos;
-				TEST_HOST = "$(BUILT_PRODUCTS_DIR)/Buttercup-tvOS.app/Buttercup-tvOS";
-				TVOS_DEPLOYMENT_TARGET = 10.1;
-			};
-			name = Debug;
-		};
-		2D02E49A1E0B4A5E006451C7 /* Release */ = {
-			isa = XCBuildConfiguration;
-			buildSettings = {
-				BUNDLE_LOADER = "$(TEST_HOST)";
-				CLANG_ANALYZER_NONNULL = YES;
-				CLANG_WARN_DOCUMENTATION_COMMENTS = YES;
-				CLANG_WARN_INFINITE_RECURSION = YES;
-				CLANG_WARN_SUSPICIOUS_MOVE = YES;
-				COPY_PHASE_STRIP = NO;
-				DEBUG_INFORMATION_FORMAT = "dwarf-with-dsym";
-				GCC_NO_COMMON_BLOCKS = YES;
-				HEADER_SEARCH_PATHS = (
-					"$(inherited)",
-					"$(SRCROOT)/../node_modules/react-native-localize/ios",
-				);
-				INFOPLIST_FILE = "Buttercup-tvOSTests/Info.plist";
-				LD_RUNPATH_SEARCH_PATHS = "$(inherited) @executable_path/Frameworks @loader_path/Frameworks";
-				LIBRARY_SEARCH_PATHS = (
-					"$(inherited)",
-					"\"$(SRCROOT)/$(TARGET_NAME)\"",
-				);
-				OTHER_LDFLAGS = (
-					"-ObjC",
-					"-lc++",
-				);
-				PRODUCT_BUNDLE_IDENTIFIER = "com.facebook.REACT.Buttercup-tvOSTests";
-				PRODUCT_NAME = "$(TARGET_NAME)";
-				SDKROOT = appletvos;
-				TEST_HOST = "$(BUILT_PRODUCTS_DIR)/Buttercup-tvOS.app/Buttercup-tvOS";
-				TVOS_DEPLOYMENT_TARGET = 10.1;
-			};
-			name = Release;
-		};
->>>>>>> 470a136d
 		83CBBA201A601CBA00E9B192 /* Debug */ = {
 			isa = XCBuildConfiguration;
 			buildSettings = {
@@ -2137,13 +951,6 @@
 				DEBUG_INFORMATION_FORMAT = dwarf;
 				DEVELOPMENT_TEAM = 9D8F4J769D;
 				GCC_C_LANGUAGE_STANDARD = gnu11;
-<<<<<<< HEAD
-=======
-				HEADER_SEARCH_PATHS = (
-					"$(inherited)",
-					"$(SRCROOT)/../node_modules/react-native-localize/ios",
-				);
->>>>>>> 470a136d
 				INFOPLIST_FILE = BCAutoFillExtension/Info.plist;
 				IPHONEOS_DEPLOYMENT_TARGET = 12.1;
 				LD_RUNPATH_SEARCH_PATHS = "$(inherited) @executable_path/Frameworks";
@@ -2185,13 +992,6 @@
 				DEBUG_INFORMATION_FORMAT = "dwarf-with-dsym";
 				DEVELOPMENT_TEAM = 9D8F4J769D;
 				GCC_C_LANGUAGE_STANDARD = gnu11;
-<<<<<<< HEAD
-=======
-				HEADER_SEARCH_PATHS = (
-					"$(inherited)",
-					"$(SRCROOT)/../node_modules/react-native-localize/ios",
-				);
->>>>>>> 470a136d
 				INFOPLIST_FILE = BCAutoFillExtension/Info.plist;
 				IPHONEOS_DEPLOYMENT_TARGET = 12.1;
 				LD_RUNPATH_SEARCH_PATHS = "$(inherited) @executable_path/Frameworks";
