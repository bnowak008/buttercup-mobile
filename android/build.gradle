--- conflicted
+++ resolved
@@ -14,11 +14,7 @@
         google()
     }
     dependencies {
-<<<<<<< HEAD
-        classpath('com.android.tools.build:gradle:3.5.2')
-=======
         classpath('com.android.tools.build:gradle:3.5.3')
->>>>>>> eea19960
         classpath 'com.google.gms:google-services:4.2.0'
         // NOTE: Do not place your application dependencies here; they belong
         // in the individual module build.gradle files
