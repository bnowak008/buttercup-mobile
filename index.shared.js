import "./shim.js";
import "react-native-gesture-handler";
import React, { Component, Fragment } from "react";
<<<<<<< HEAD
import { AppRegistry, View } from "react-native";
=======
import { I18nextProvider } from "react-i18next";
import { AppRegistry } from "react-native";
>>>>>>> 27d95334
import { Provider } from "react-redux";
import DropdownAlert from "react-native-dropdownalert";
import { patchCrypto } from "./source/library/crypto.js";
import { getSharedArchiveManager } from "./source/library/buttercup.js";
import store from "./source/store.js";
import ButtercupApp from "./source/routing.js";
import AutoFillApp from "./source/autofill/routing.js";
import { setNotificationFunction } from "./source/global/notify.js";
import { migrateStorage } from "./source/library/storage.js";
<<<<<<< HEAD
import { registerAuthWatchers } from "./source/library/auth.js";
import { setTopLevelNavigator } from "./source/shared/nav.js";
=======
import i18n from "./source/shared/i18n";
>>>>>>> 27d95334

export default class ButtercupShared extends Component {
    constructor(...args) {
        super(...args);
        // Setup native crypto
        patchCrypto();
        // Ensure that the users storage has migrated to Keychain
        migrateStorage().then(() => {
            // Initialise the manager
            getSharedArchiveManager().rehydrate();
        });
        // Setup notifications
        setNotificationFunction((type, title, message, timeOverride = null) => {
            if (this.dropdown) {
                if (timeOverride && timeOverride > 0) {
                    this.dropdown.alertWithType(type, title, message, undefined, timeOverride);
                } else {
                    this.dropdown.alertWithType(type, title, message);
                }
            }
        });
        // Watch for auth failures and handle refreshing of tokens
        registerAuthWatchers();
    }

    render() {
        return (
            <Provider store={store}>
                <I18nextProvider i18n={i18n}>
                    {/* Show the main app stack when NOT in autofill mode */}
                    {!this.props.isContextAutoFill && (
                        <ButtercupApp ref={navigator => setTopLevelNavigator(navigator)} />
                    )}
                    {/* Show the AutoFill app stack when IN autofill mode */}
                    {!!this.props.isContextAutoFill && (
                        <AutoFillApp
                            screenProps={this.props}
                            ref={navigator => setTopLevelNavigator(navigator)}
                        />
                    )}
                    <DropdownAlert ref={ref => (this.dropdown = ref)} closeInterval={8000} />
                </I18nextProvider>
            </Provider>
        );
    }
}

AppRegistry.registerComponent("Buttercup", () => ButtercupShared);<|MERGE_RESOLUTION|>--- conflicted
+++ resolved
@@ -1,12 +1,8 @@
 import "./shim.js";
 import "react-native-gesture-handler";
 import React, { Component, Fragment } from "react";
-<<<<<<< HEAD
 import { AppRegistry, View } from "react-native";
-=======
 import { I18nextProvider } from "react-i18next";
-import { AppRegistry } from "react-native";
->>>>>>> 27d95334
 import { Provider } from "react-redux";
 import DropdownAlert from "react-native-dropdownalert";
 import { patchCrypto } from "./source/library/crypto.js";
@@ -16,12 +12,9 @@
 import AutoFillApp from "./source/autofill/routing.js";
 import { setNotificationFunction } from "./source/global/notify.js";
 import { migrateStorage } from "./source/library/storage.js";
-<<<<<<< HEAD
 import { registerAuthWatchers } from "./source/library/auth.js";
 import { setTopLevelNavigator } from "./source/shared/nav.js";
-=======
 import i18n from "./source/shared/i18n";
->>>>>>> 27d95334
 
 export default class ButtercupShared extends Component {
     constructor(...args) {
