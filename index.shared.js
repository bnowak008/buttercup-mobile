import "react-native-gesture-handler";
import "./shim.js";
import React, { Component, Fragment } from "react";
<<<<<<< HEAD
import { AppRegistry, View, StatusBar, YellowBox } from "react-native";
=======
import { AppRegistry, View } from "react-native";
import { I18nextProvider } from "react-i18next";
>>>>>>> 470a136d
import { Provider } from "react-redux";
import DropdownAlert from "react-native-dropdownalert";
import { patchCrypto } from "./source/library/crypto.js";
import { getSharedArchiveManager } from "./source/library/buttercup.js";
import store from "./source/store.js";
import ButtercupApp from "./source/routing.js";
import AutoFillApp from "./source/autofill/routing.js";
import { setNotificationFunction } from "./source/global/notify.js";
import { registerAuthWatchers } from "./source/library/auth.js";
import { setTopLevelNavigator } from "./source/shared/nav.js";
import i18n from "./source/shared/i18n";

// Ignore some warnings
// @TODO: remove this once we are fully upgraded
YellowBox.ignoreWarnings(["Warning: componentWill"]);

export default class ButtercupShared extends Component {
    constructor(...args) {
        super(...args);
        // Setup native crypto
        patchCrypto();
        // Initialise the manager
        getSharedArchiveManager().rehydrate();
        // Setup notifications
        setNotificationFunction((type, title, message, timeOverride = null) => {
            if (this.dropdown) {
                if (timeOverride && timeOverride > 0) {
                    this.dropdown.alertWithType(type, title, message, undefined, timeOverride);
                } else {
                    this.dropdown.alertWithType(type, title, message);
                }
            }
        });
        // Watch for auth failures and handle refreshing of tokens
        registerAuthWatchers();
    }

    render() {
        return (
            <Provider store={store}>
<<<<<<< HEAD
                <Fragment>
                    <DropdownAlert ref={ref => (this.dropdown = ref)} closeInterval={8000} />
                    <StatusBar barStyle="dark-content" />
=======
                <I18nextProvider i18n={i18n}>
>>>>>>> 470a136d
                    {/* Show the main app stack when NOT in autofill mode */}
                    {!this.props.isContextAutoFill && (
                        <ButtercupApp ref={navigator => setTopLevelNavigator(navigator)} />
                    )}
                    {/* Show the AutoFill app stack when IN autofill mode */}
                    {!!this.props.isContextAutoFill && (
                        <AutoFillApp
                            screenProps={this.props}
                            ref={navigator => setTopLevelNavigator(navigator)}
                        />
                    )}
<<<<<<< HEAD
                </Fragment>
=======
                    <DropdownAlert ref={ref => (this.dropdown = ref)} closeInterval={8000} />
                </I18nextProvider>
>>>>>>> 470a136d
            </Provider>
        );
    }
}

AppRegistry.registerComponent("Buttercup", () => ButtercupShared);<|MERGE_RESOLUTION|>--- conflicted
+++ resolved
@@ -1,12 +1,8 @@
 import "react-native-gesture-handler";
 import "./shim.js";
 import React, { Component, Fragment } from "react";
-<<<<<<< HEAD
 import { AppRegistry, View, StatusBar, YellowBox } from "react-native";
-=======
-import { AppRegistry, View } from "react-native";
 import { I18nextProvider } from "react-i18next";
->>>>>>> 470a136d
 import { Provider } from "react-redux";
 import DropdownAlert from "react-native-dropdownalert";
 import { patchCrypto } from "./source/library/crypto.js";
@@ -47,13 +43,9 @@
     render() {
         return (
             <Provider store={store}>
-<<<<<<< HEAD
-                <Fragment>
+                <I18nextProvider i18n={i18n}>
                     <DropdownAlert ref={ref => (this.dropdown = ref)} closeInterval={8000} />
                     <StatusBar barStyle="dark-content" />
-=======
-                <I18nextProvider i18n={i18n}>
->>>>>>> 470a136d
                     {/* Show the main app stack when NOT in autofill mode */}
                     {!this.props.isContextAutoFill && (
                         <ButtercupApp ref={navigator => setTopLevelNavigator(navigator)} />
@@ -65,12 +57,7 @@
                             ref={navigator => setTopLevelNavigator(navigator)}
                         />
                     )}
-<<<<<<< HEAD
-                </Fragment>
-=======
-                    <DropdownAlert ref={ref => (this.dropdown = ref)} closeInterval={8000} />
                 </I18nextProvider>
->>>>>>> 470a136d
             </Provider>
         );
     }
